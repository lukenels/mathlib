--- conflicted
+++ resolved
@@ -44,14 +44,8 @@
 
 variables [has_scalar R M]
 
-<<<<<<< HEAD
-instance : has_coe_t (sub_mul_action R M) (set M) := ⟨λ s, s.carrier⟩
-instance : has_mem M (sub_mul_action R M) := ⟨λ x p, x ∈ (p : set M)⟩
-instance : has_coe_to_sort (sub_mul_action R M) Type* := ⟨λ p, {x : M // x ∈ p}⟩
-=======
 instance : set_like (sub_mul_action R M) M :=
 ⟨sub_mul_action.carrier, λ p q h, by cases p; cases q; congr'⟩
->>>>>>> 23dbb4cf
 
 @[simp] lemma mem_carrier {p : sub_mul_action R M} {x : M} : x ∈ p.carrier ↔ x ∈ (p : set M) :=
 iff.rfl
@@ -63,28 +57,6 @@
 
 instance : inhabited (sub_mul_action R M) := ⟨⊥⟩
 
-<<<<<<< HEAD
-variables (p q : sub_mul_action R M)
-
-@[simp, norm_cast] theorem coe_sort_coe : ((p : set M) : Type*) = p := rfl
-
-variables {p q}
-
-protected theorem «exists» {q : p → Prop} : (∃ x, q x) ↔ (∃ x ∈ p, q ⟨x, ‹_›⟩) := set_coe.exists
-
-protected theorem «forall» {q : p → Prop} : (∀ x, q x) ↔ (∀ x ∈ p, q ⟨x, ‹_›⟩) := set_coe.forall
-
-theorem coe_injective : injective (coe : sub_mul_action R M → set M) :=
-λ p q h, by cases p; cases q; congr'
-
-@[simp, norm_cast] theorem coe_set_eq : (p : set M) = q ↔ p = q := coe_injective.eq_iff
-
-theorem ext'_iff : p = q ↔ (p : set M) = q := coe_set_eq.symm
-
-@[ext] theorem ext (h : ∀ x, x ∈ p ↔ x ∈ q) : p = q := coe_injective $ set.ext h
-
-=======
->>>>>>> 23dbb4cf
 end sub_mul_action
 
 namespace sub_mul_action

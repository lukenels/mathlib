/-
Copyright (c) 2019 Johannes Hölzl. All rights reserved.
Released under Apache 2.0 license as described in the file LICENSE.
Authors: Johannes Hölzl, Mario Carneiro
-/
import data.rat.order
/-!
# Casts for Rational Numbers

## Summary

We define the canonical injection from ℚ into an arbitrary division ring and prove various
casting lemmas showing the well-behavedness of this injection.

## Notations

- `/.` is infix notation for `rat.mk`.

## Tags

rat, rationals, field, ℚ, numerator, denominator, num, denom, cast, coercion, casting
-/

namespace rat
variable {α : Type*}
open_locale rat

section with_div_ring
variable [division_ring α]

/-- Construct the canonical injection from `ℚ` into an arbitrary
  division ring. If the field has positive characteristic `p`,
  we define `1 / p = 1 / 0 = 0` for consistency with our
  division by zero convention. -/
@[priority 10] instance cast_coe : has_coe ℚ α := ⟨λ r, r.1 / r.2⟩

@[simp] theorem cast_of_int (n : ℤ) : (of_int n : α) = n :=
show (n / (1:ℕ) : α) = n, by rw [nat.cast_one, div_one]

@[simp, norm_cast] theorem cast_coe_int (n : ℤ) : ((n : ℚ) : α) = n :=
by rw [coe_int_eq_of_int, cast_of_int]

@[simp, norm_cast] theorem cast_coe_nat (n : ℕ) : ((n : ℚ) : α) = n := cast_coe_int n

@[simp, norm_cast] theorem cast_zero : ((0 : ℚ) : α) = 0 :=
(cast_of_int _).trans int.cast_zero

@[simp, norm_cast] theorem cast_one : ((1 : ℚ) : α) = 1 :=
(cast_of_int _).trans int.cast_one

theorem mul_cast_comm (a : α) :
  ∀ (n : ℚ), a * n = n * a
| ⟨n, d, h, c⟩ := show a * (n * d⁻¹) = n * d⁻¹ * a,
  by rw [← mul_assoc, int.mul_cast_comm, mul_assoc, mul_assoc,
         ← show (d:α)⁻¹ * a = a * d⁻¹, from
           inv_comm_of_comm' (int.mul_cast_comm a d).symm]

@[norm_cast] theorem cast_mk_of_ne_zero (a b : ℤ)
  (b0 : (b:α) ≠ 0) : (a /. b : α) = a / b :=
begin
  have b0' : b ≠ 0, { refine mt _ b0, simp {contextual := tt} },
  cases e : a /. b with n d h c,
  have d0 : (d:α) ≠ 0,
  { intro d0,
    have dd := denom_dvd a b,
    cases (show (d:ℤ) ∣ b, by rwa e at dd) with k ke,
    have : (b:α) = (d:α) * (k:α), {rw [ke, int.cast_mul], refl},
    rw [d0, zero_mul] at this, contradiction },
  rw [num_denom'] at e,
  have := congr_arg (coe : ℤ → α) ((mk_eq b0' $ ne_of_gt $ int.coe_nat_pos.2 h).1 e),
  rw [int.cast_mul, int.cast_mul, int.cast_coe_nat] at this,
  symmetry, change (a * b⁻¹ : α) = n / d,
  rw [eq_div_iff_mul_eq _ _ d0, mul_assoc, nat.mul_cast_comm,
      ← mul_assoc, this, mul_assoc, mul_inv_cancel b0, mul_one]
end

@[norm_cast] theorem cast_add_of_ne_zero : ∀ {m n : ℚ},
  (m.denom : α) ≠ 0 → (n.denom : α) ≠ 0 → ((m + n : ℚ) : α) = m + n
| ⟨n₁, d₁, h₁, c₁⟩ ⟨n₂, d₂, h₂, c₂⟩ := λ (d₁0 : (d₁:α) ≠ 0) (d₂0 : (d₂:α) ≠ 0), begin
  have d₁0' : (d₁:ℤ) ≠ 0 := int.coe_nat_ne_zero.2 (λ e, by rw e at d₁0; exact d₁0 rfl),
  have d₂0' : (d₂:ℤ) ≠ 0 := int.coe_nat_ne_zero.2 (λ e, by rw e at d₂0; exact d₂0 rfl),
  rw [num_denom', num_denom', add_def d₁0' d₂0'],
  suffices : (n₁ * (d₂ * (d₂⁻¹ * d₁⁻¹)) +
    n₂ * (d₁ * d₂⁻¹) * d₁⁻¹ : α) = n₁ * d₁⁻¹ + n₂ * d₂⁻¹,
  { rw [cast_mk_of_ne_zero, cast_mk_of_ne_zero, cast_mk_of_ne_zero],
    { simpa [division_def, left_distrib, right_distrib, mul_inv',
             d₁0, d₂0, division_ring.mul_ne_zero d₁0 d₂0, mul_assoc] },
    all_goals {simp [d₁0, d₂0, division_ring.mul_ne_zero d₁0 d₂0]} },
  rw [← mul_assoc (d₂:α), mul_inv_cancel d₂0, one_mul,
      ← nat.mul_cast_comm], simp [d₁0, mul_assoc]
end

@[simp, norm_cast] theorem cast_neg : ∀ n, ((-n : ℚ) : α) = -n
| ⟨n, d, h, c⟩ := show (↑-n * d⁻¹ : α) = -(n * d⁻¹),
  by rw [int.cast_neg, neg_mul_eq_neg_mul]

@[norm_cast] theorem cast_sub_of_ne_zero {m n : ℚ}
  (m0 : (m.denom : α) ≠ 0) (n0 : (n.denom : α) ≠ 0) : ((m - n : ℚ) : α) = m - n :=
have ((-n).denom : α) ≠ 0, by cases n; exact n0,
by simp [sub_eq_add_neg, (cast_add_of_ne_zero m0 this)]

@[norm_cast] theorem cast_mul_of_ne_zero : ∀ {m n : ℚ},
  (m.denom : α) ≠ 0 → (n.denom : α) ≠ 0 → ((m * n : ℚ) : α) = m * n
| ⟨n₁, d₁, h₁, c₁⟩ ⟨n₂, d₂, h₂, c₂⟩ := λ (d₁0 : (d₁:α) ≠ 0) (d₂0 : (d₂:α) ≠ 0), begin
  have d₁0' : (d₁:ℤ) ≠ 0 := int.coe_nat_ne_zero.2 (λ e, by rw e at d₁0; exact d₁0 rfl),
  have d₂0' : (d₂:ℤ) ≠ 0 := int.coe_nat_ne_zero.2 (λ e, by rw e at d₂0; exact d₂0 rfl),
  rw [num_denom', num_denom', mul_def d₁0' d₂0'],
  suffices : (n₁ * ((n₂ * d₂⁻¹) * d₁⁻¹) : α) = n₁ * (d₁⁻¹ * (n₂ * d₂⁻¹)),
  { rw [cast_mk_of_ne_zero, cast_mk_of_ne_zero, cast_mk_of_ne_zero],
    { simpa [division_def, mul_inv', d₁0, d₂0, division_ring.mul_ne_zero d₁0 d₂0, mul_assoc] },
    all_goals {simp [d₁0, d₂0, division_ring.mul_ne_zero d₁0 d₂0]} },
  rw [inv_comm_of_comm'],
  exact (nat.mul_cast_comm _ _).symm
end

@[norm_cast] theorem cast_inv_of_ne_zero : ∀ {n : ℚ},
  (n.num : α) ≠ 0 → (n.denom : α) ≠ 0 → ((n⁻¹ : ℚ) : α) = n⁻¹
| ⟨n, d, h, c⟩ := λ (n0 : (n:α) ≠ 0) (d0 : (d:α) ≠ 0), begin
  have n0' : (n:ℤ) ≠ 0 := λ e, by rw e at n0; exact n0 rfl,
  have d0' : (d:ℤ) ≠ 0 := int.coe_nat_ne_zero.2 (λ e, by rw e at d0; exact d0 rfl),
  rw [num_denom', inv_def],
  rw [cast_mk_of_ne_zero, cast_mk_of_ne_zero, inv_div];
  simp [n0, d0]
end

@[norm_cast] theorem cast_div_of_ne_zero {m n : ℚ} (md : (m.denom : α) ≠ 0)
  (nn : (n.num : α) ≠ 0) (nd : (n.denom : α) ≠ 0) : ((m / n : ℚ) : α) = m / n :=
have (n⁻¹.denom : ℤ) ∣ n.num,
by conv in n⁻¹.denom { rw [←(@num_denom n), inv_def] };
   apply denom_dvd,
have (n⁻¹.denom : α) = 0 → (n.num : α) = 0, from
λ h, let ⟨k, e⟩ := this in
  by have := congr_arg (coe : ℤ → α) e;
     rwa [int.cast_mul, int.cast_coe_nat, h, zero_mul] at this,
by rw [division_def, cast_mul_of_ne_zero md (mt this nn), cast_inv_of_ne_zero nn nd, division_def]

@[simp, norm_cast] theorem cast_inj [char_zero α] : ∀ {m n : ℚ}, (m : α) = n ↔ m = n
| ⟨n₁, d₁, h₁, c₁⟩ ⟨n₂, d₂, h₂, c₂⟩ := begin
  refine ⟨λ h, _, congr_arg _⟩,
  have d₁0 : d₁ ≠ 0 := ne_of_gt h₁,
  have d₂0 : d₂ ≠ 0 := ne_of_gt h₂,
  have d₁a : (d₁:α) ≠ 0 := nat.cast_ne_zero.2 d₁0,
  have d₂a : (d₂:α) ≠ 0 := nat.cast_ne_zero.2 d₂0,
  rw [num_denom', num_denom'] at h ⊢,
  rw [cast_mk_of_ne_zero, cast_mk_of_ne_zero] at h; simp [d₁0, d₂0] at h ⊢,
  rwa [eq_div_iff_mul_eq _ _ d₂a, division_def, mul_assoc, inv_comm_of_comm',
    ← mul_assoc, ← division_def, eq_comm, eq_div_iff_mul_eq _ _ d₁a, eq_comm,
    ← int.cast_coe_nat, ← int.cast_mul, ← int.cast_coe_nat, ← int.cast_mul,
    int.cast_inj, ← mk_eq (int.coe_nat_ne_zero.2 d₁0) (int.coe_nat_ne_zero.2 d₂0)] at h,
  exact  (nat.mul_cast_comm _ _)
end

theorem cast_injective [char_zero α] : function.injective (coe : ℚ → α)
| m n := cast_inj.1

@[simp] theorem cast_eq_zero [char_zero α] {n : ℚ} : (n : α) = 0 ↔ n = 0 :=
by rw [← cast_zero, cast_inj]

theorem cast_ne_zero [char_zero α] {n : ℚ} : (n : α) ≠ 0 ↔ n ≠ 0 :=
not_congr cast_eq_zero

<<<<<<< HEAD
@[simp, move_cast] theorem cast_add [char_zero α] (m n) :
=======
@[simp, norm_cast] theorem cast_add [char_zero α] (m n) :
>>>>>>> d40662f5
  ((m + n : ℚ) : α) = m + n :=
cast_add_of_ne_zero (nat.cast_ne_zero.2 $ ne_of_gt m.pos) (nat.cast_ne_zero.2 $ ne_of_gt n.pos)

@[simp, norm_cast] theorem cast_sub [char_zero α] (m n) :
  ((m - n : ℚ) : α) = m - n :=
cast_sub_of_ne_zero (nat.cast_ne_zero.2 $ ne_of_gt m.pos) (nat.cast_ne_zero.2 $ ne_of_gt n.pos)

@[simp, norm_cast] theorem cast_mul [char_zero α] (m n) :
  ((m * n : ℚ) : α) = m * n :=
cast_mul_of_ne_zero (nat.cast_ne_zero.2 $ ne_of_gt m.pos) (nat.cast_ne_zero.2 $ ne_of_gt n.pos)

@[simp, norm_cast] theorem cast_bit0 [char_zero α] (n : ℚ) :
  ((bit0 n : ℚ) : α) = bit0 n :=
cast_add _ _

@[simp, norm_cast] theorem cast_bit1 [char_zero α] (n : ℚ) :
  ((bit1 n : ℚ) : α) = bit1 n :=
by rw [bit1, cast_add, cast_one, cast_bit0]; refl

variable (α)

/-- Coercion `ℚ → α` as a `ring_hom`. -/
def cast_hom [char_zero α] : ℚ →+* α := ⟨coe, cast_one, cast_mul, cast_zero, cast_add⟩

variable {α}

@[simp] lemma coe_cast_hom [char_zero α] : ⇑(cast_hom α) = coe := rfl

@[simp, norm_cast] theorem cast_inv [char_zero α] (n) : ((n⁻¹ : ℚ) : α) = n⁻¹ :=
(cast_hom α).map_inv

@[simp, norm_cast] theorem cast_div [char_zero α] (m n) :
  ((m / n : ℚ) : α) = m / n :=
(cast_hom α).map_div

@[norm_cast] theorem cast_mk [char_zero α] (a b : ℤ) : ((a /. b) : α) = a / b :=
by simp only [mk_eq_div, cast_div, cast_coe_int]

@[simp, norm_cast] theorem cast_pow [char_zero α] (q) (k : ℕ) :
  ((q ^ k : ℚ) : α) = q ^ k :=
(cast_hom α).map_pow q k

end with_div_ring

@[simp, norm_cast] theorem cast_nonneg [linear_ordered_field α] : ∀ {n : ℚ}, 0 ≤ (n : α) ↔ 0 ≤ n
| ⟨n, d, h, c⟩ := show 0 ≤ (n * d⁻¹ : α) ↔ 0 ≤ (⟨n, d, h, c⟩ : ℚ),
  by rw [num_denom', ← nonneg_iff_zero_le, mk_nonneg _ (int.coe_nat_pos.2 h),
    mul_nonneg_iff_right_nonneg_of_pos ((@inv_pos α _ _).2 (nat.cast_pos.2 h)),
    int.cast_nonneg]

@[simp, norm_cast] theorem cast_le [linear_ordered_field α] {m n : ℚ} : (m : α) ≤ n ↔ m ≤ n :=
by rw [← sub_nonneg, ← cast_sub, cast_nonneg, sub_nonneg]

@[simp, norm_cast] theorem cast_lt [linear_ordered_field α] {m n : ℚ} : (m : α) < n ↔ m < n :=
by simpa [-cast_le] using not_congr (@cast_le α _ n m)

@[simp] theorem cast_nonpos [linear_ordered_field α] {n : ℚ} : (n : α) ≤ 0 ↔ n ≤ 0 :=
by rw [← cast_zero, cast_le]

@[simp] theorem cast_pos [linear_ordered_field α] {n : ℚ} : (0 : α) < n ↔ 0 < n :=
by rw [← cast_zero, cast_lt]

@[simp] theorem cast_lt_zero [linear_ordered_field α] {n : ℚ} : (n : α) < 0 ↔ n < 0 :=
by rw [← cast_zero, cast_lt]

@[simp, norm_cast] theorem cast_id : ∀ n : ℚ, ↑n = n
| ⟨n, d, h, c⟩ := show (n / (d : ℤ) : ℚ) = _, by rw [num_denom', mk_eq_div]

@[simp, norm_cast] theorem cast_min [discrete_linear_ordered_field α] {a b : ℚ} :
  (↑(min a b) : α) = min a b :=
by by_cases a ≤ b; simp [h, min]

@[simp, norm_cast] theorem cast_max [discrete_linear_ordered_field α] {a b : ℚ} :
  (↑(max a b) : α) = max a b :=
by by_cases a ≤ b; simp [h, max]

@[simp, norm_cast] theorem cast_abs [discrete_linear_ordered_field α] {q : ℚ} :
  ((abs q : ℚ) : α) = abs q :=
by simp [abs]

end rat

open rat ring_hom

lemma ring_hom.eq_rat_cast {k} [division_ring k] (f : ℚ →+* k) (r : ℚ) : f r = r :=
calc f r = f (r.1 / r.2) : by conv_lhs { rw [← @num_denom r, mk_eq_div, int.cast_coe_nat] }
     ... = (f.comp $ int.cast_ring_hom ℚ) r.1 / (f.comp $ nat.cast_ring_hom ℚ) r.2 : f.map_div
     ... = r.1 / r.2     : by rw [eq_nat_cast, eq_int_cast]

-- This seems to be true for a `[char_p k]` too because `k'` must have the same characteristic
-- but the proof would be much longer
lemma ring_hom.map_rat_cast {k k'} [division_ring k] [char_zero k] [division_ring k']
  (f : k →+* k') (r : ℚ) :
  f r = r :=
(f.comp (cast_hom k)).eq_rat_cast r<|MERGE_RESOLUTION|>--- conflicted
+++ resolved
@@ -159,11 +159,7 @@
 theorem cast_ne_zero [char_zero α] {n : ℚ} : (n : α) ≠ 0 ↔ n ≠ 0 :=
 not_congr cast_eq_zero
 
-<<<<<<< HEAD
-@[simp, move_cast] theorem cast_add [char_zero α] (m n) :
-=======
 @[simp, norm_cast] theorem cast_add [char_zero α] (m n) :
->>>>>>> d40662f5
   ((m + n : ℚ) : α) = m + n :=
 cast_add_of_ne_zero (nat.cast_ne_zero.2 $ ne_of_gt m.pos) (nat.cast_ne_zero.2 $ ne_of_gt n.pos)
 

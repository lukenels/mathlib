--- conflicted
+++ resolved
@@ -246,11 +246,7 @@
   𝓝[pi I s] x = ⊥ ↔ ∃ i ∈ I, 𝓝[s i] (x i) = ⊥ :=
 begin
   classical,
-<<<<<<< HEAD
-  rw [← pi_piecewise_univ I, nhds_within_pi_univ_eq_bot],
-=======
   rw [← univ_pi_piecewise I, nhds_within_pi_univ_eq_bot],
->>>>>>> d1044139
   refine exists_congr (λ i, _),
   by_cases hi : i ∈ I; simp [*, nhds_within_univ, nhds_ne_bot.ne]
 end

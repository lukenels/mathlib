/-
Copyright (c) 2021 Yury Kudryashov. All rights reserved.
Released under Apache 2.0 license as described in the file LICENSE.
Authors: Reid Barton, Yury Kudryashov
-/
import topology.subset_properties
import topology.separation
import data.option.basic

/-!
# Paracompact topological spaces

A topological space `X` is said to be paracompact if every open covering of `X` admits a locally
finite refinement.

The definition requires that each set of the new covering is a subset of one of the sets of the
initial covering. However, one can ensure that each open covering `s : ι → set X` admits a *precise*
locally finite refinement, i.e., an open covering `t : ι → set X` with the same index set such that
`∀ i, t i ⊆ s i`, see lemma `precise_refinement`. We also provide a convenience lemma
`precise_refinement_set` that deals with open coverings of a closed subset of `X` instead of the
whole space.

We also prove the following facts.

* Every compact space is paracompact, see instance `paracompact_of_compact`.

* A locally compact sigma compact Hausdorff space is paracompact, see instance
  `paracompact_of_locally_compact_sigma_compact`. Moreover, we can choose a locally finite
  refinement with sets in a given collection of filter bases of `𝓝 x, `x : X`, see
  `refinement_of_locally_compact_sigma_compact_of_nhds_basis`. For example, in a proper metric space
  every open covering `⋃ i, s i` admits a refinement `⋃ i, metric.ball (c i) (r i)`.

* Every paracompact Hausdorff space is normal. This statement is not an instance to avoid loops in
  the instance graph.

* Every `emetric_space` is a paracompact space, see instance `emetric_space.paracompact_space` in
  `topology/metric_space/emetric_space`.

## TODO

* Define partition of unity.

* Prove (some of) [Michael's theorems](https://ncatlab.org/nlab/show/Michael%27s+theorem).

## Tags

compact space, paracompact space, locally finite covering
-/

open set filter function
open_locale filter topological_space

universes u v

/-- A topological space is called paracompact, if every open covering of this space admits a locally
finite refinement. We use the same universe for all types in the definition to avoid creating a
class like `paracompact_space.{u v}`. Due to lemma `precise_refinement` below, every open covering
`s : α → set X` indexed on `α : Type v` has a *precise* locally finite refinement, i.e., a locally
finite refinement `t : α → set X` indexed on the same type such that each `∀ i, t i ⊆ s i`. -/
class paracompact_space (X : Type v) [topological_space X] : Prop :=
(locally_finite_refinement :
  ∀ (α : Type v) (s : α → set X) (ho : ∀ a, is_open (s a)) (hc : (⋃ a, s a) = univ),
  ∃ (β : Type v) (t : β → set X) (ho : ∀ b, is_open (t b)) (hc : (⋃ b, t b) = univ),
    locally_finite t ∧ ∀ b, ∃ a, t b ⊆ s a)

variables {ι : Type u} {X : Type v} [topological_space X]

/-- Any open cover of a paracompact space has a locally finite *precise* refinement, that is,
one indexed on the same type with each open set contained in the corresponding original one. -/
lemma precise_refinement [paracompact_space X] (u : ι → set X) (uo : ∀ a, is_open (u a))
  (uc : (⋃ i, u i) = univ) :
  ∃ v : ι → set X, (∀ a, is_open (v a)) ∧ (⋃ i, v i) = univ ∧ locally_finite v ∧ (∀ a, v a ⊆ u a) :=
begin
  -- Apply definition to `range u`, then turn existence quantifiers into functions using `choose`
  have := paracompact_space.locally_finite_refinement (range u) coe
    (set_coe.forall.2 $ forall_range_iff.2 uo) (by rwa [← sUnion_range, subtype.range_coe]),
  simp only [set_coe.exists, subtype.coe_mk, exists_range_iff', Union_eq_univ_iff,
    exists_prop] at this,
  choose α t hto hXt htf ind hind, choose t_inv ht_inv using hXt, choose U hxU hU using htf,
  -- Send each `i` to the union of `t a` over `a ∈ ind ⁻¹' {i}`
  refine ⟨λ i, ⋃ (a : α) (ha : ind a = i), t a, _, _, _, _⟩,
  { exact λ a, is_open_Union (λ a, is_open_Union $ λ ha, hto a) },
  { simp only [eq_univ_iff_forall, mem_Union],
    exact λ x, ⟨ind (t_inv x), _, rfl, ht_inv _⟩ },
  { refine λ x, ⟨U x, hxU x, ((hU x).image ind).subset _⟩,
    simp only [subset_def, mem_Union, mem_set_of_eq, set.nonempty, mem_inter_eq],
    rintro i ⟨y, ⟨a, rfl, hya⟩, hyU⟩,
    exact mem_image_of_mem _ ⟨y, hya, hyU⟩ },
  { simp only [subset_def, mem_Union],
    rintro i x ⟨a, rfl, hxa⟩,
    exact hind _ hxa }
end

/-- In a paracompact space, every open covering of a closed set admits a locally finite refinement
indexed by the same type. -/
lemma precise_refinement_set [paracompact_space X] {s : set X} (hs : is_closed s)
  (u : ι → set X) (uo : ∀ i, is_open (u i)) (us : s ⊆ ⋃ i, u i) :
  ∃ v : ι → set X, (∀ i, is_open (v i)) ∧ (s ⊆ ⋃ i, v i) ∧ locally_finite v ∧ (∀ i, v i ⊆ u i) :=
begin
  rcases precise_refinement (λ i, option.elim i sᶜ u)
    (option.forall.2 ⟨is_open_compl_iff.2 hs, uo⟩) _ with ⟨v, vo, vc, vf, vu⟩,
  refine ⟨v ∘ some, λ i, vo _, _, vf.comp_injective (option.some_injective _), λ i, vu _⟩,
  { simp only [Union_option, ← compl_subset_iff_union] at vc,
    exact subset.trans (subset_compl_comm.1 $ vu option.none) vc },
  { simpa only [Union_option, option.elim, ← compl_subset_iff_union, compl_compl] }
end

/-- A compact space is paracompact. -/
@[priority 100] -- See note [lower instance priority]
instance paracompact_of_compact [compact_space X] : paracompact_space X :=
begin
  -- the proof is trivial: we choose a finite subcover using compactness, and use it
  refine ⟨λ ι s ho hu, _⟩,
  rcases compact_univ.elim_finite_subcover _ ho hu.ge with ⟨T, hT⟩,
  have := hT, simp only [subset_def, mem_Union] at this,
  choose i hiT hi using λ x, this x (mem_univ x),
  refine ⟨(T : set ι), λ t, s t, λ t, ho _, _, locally_finite_of_fintype _, λ t, ⟨t, subset.rfl⟩⟩,
  rwa [Union_subtype, finset.set_bUnion_coe, ← univ_subset_iff],
end

/-- Let `X` be a locally compact sigma compact Hausdorff topological space, let `s` be a closed set
in `X`. Suppose that for each `x ∈ s` the sets `B x : ι x → set X` with the predicate
`p x : ι x → Prop` form a basis of the filter `𝓝 x`. Then there exists a locally finite covering
`λ i, B (c i) (r i)` of `s` such that all “centers” `c i` belong to `s` and each `r i` satisfies
`p (c i)`.

The notation is inspired by the case `B x r = metric.ball x r` but the theorem applies to
`nhds_basis_opens` as well. If the covering must be subordinate to some open covering of `s`, then
the user should use a basis obtained by `filter.has_basis.restrict_subset` or a similar lemma, see
the proof of `paracompact_of_locally_compact_sigma_compact` for an example.

The formalization is based on two [ncatlab](https://ncatlab.org/) proofs:
* [locally compact and sigma compact spaces are paracompact](https://ncatlab.org/nlab/show/locally+compact+and+sigma-compact+spaces+are+paracompact);
* [open cover of smooth manifold admits locally finite refinement by closed balls](https://ncatlab.org/nlab/show/partition+of+unity#ExistenceOnSmoothManifolds).

See also `refinement_of_locally_compact_sigma_compact_of_nhds_basis` for a version of this lemma
dealing with a covering of the whole space.

In most cases (namely, if `B c r ∪ B c r'` is again a set of the form `B c r''`) it is possible
to choose `α = X`. This fact is not yet formalized in `mathlib`. -/
theorem refinement_of_locally_compact_sigma_compact_of_nhds_basis_set
  [locally_compact_space X] [sigma_compact_space X] [t2_space X]
  {ι : X → Type u} {p : Π x, ι x → Prop} {B : Π x, ι x → set X} {s : set X}
  (hs : is_closed s) (hB : ∀ x ∈ s, (𝓝 x).has_basis (p x) (B x)) :
  ∃ (α : Type v) (c : α → X) (r : Π a, ι (c a)), (∀ a, c a ∈ s ∧ p (c a) (r a)) ∧
    (s ⊆ ⋃ a, B (c a) (r a)) ∧ locally_finite (λ a, B (c a) (r a)) :=
begin
  classical,
  -- For technical reasons we prepend two empty sets to the sequence `compact_exhaustion.choice X`
  set K' : compact_exhaustion X := compact_exhaustion.choice X,
  set K : compact_exhaustion X := K'.shiftr.shiftr,
  set Kdiff := λ n, K (n + 1) \ interior (K n),
  -- Now we restate some properties of `compact_exhaustion` for `K`/`Kdiff`
  have hKcov : ∀ x, x ∈ Kdiff (K'.find x + 1),
  { intro x,
    simpa only [K'.find_shiftr]
      using diff_subset_diff_right interior_subset (K'.shiftr.mem_diff_shiftr_find x) },
  have Kdiffc : ∀ n, is_compact (Kdiff n ∩ s),
<<<<<<< HEAD
    from λ n, (is_compact.diff (K.is_compact _) is_open_interior).inter_right hs,
=======
    from λ n, ((K.is_compact _).diff is_open_interior).inter_right hs,
>>>>>>> 5a67f2c6
  -- Next we choose a finite covering `B (c n i) (r n i)` of each
  -- `Kdiff (n + 1) ∩ s` such that `B (c n i) (r n i) ∩ s` is disjoint with `K n`
  have : ∀ n (x : Kdiff (n + 1) ∩ s), (K n)ᶜ ∈ 𝓝 (x : X),
    from λ n x, mem_nhds_sets (K.is_closed n).is_open_compl
      (λ hx', x.2.1.2 $ K.subset_interior_succ _ hx'),
  haveI : ∀ n (x : Kdiff n ∩ s), nonempty (ι x) := λ n x, (hB x x.2.2).nonempty,
  choose! r hrp hr using (λ n (x : Kdiff (n + 1) ∩ s), (hB x x.2.2).mem_iff.1 (this n x)),
  have hxr : ∀ n x (hx : x ∈ Kdiff (n + 1) ∩ s), B x (r n ⟨x, hx⟩) ∈ 𝓝 x,
    from λ n x hx, (hB x hx.2).mem_of_mem (hrp _ ⟨x, hx⟩),
  choose T hT using λ n, (Kdiffc (n + 1)).elim_nhds_subcover' _ (hxr n),
  set T' : Π n, set ↥(Kdiff (n + 1) ∩ s) := λ n, T n,
  -- Finally, we take the union of all these coverings
  refine ⟨Σ n, T' n, λ a, a.2, λ a, r a.1 a.2, _, _, _⟩,
  { rintro ⟨n, x, hx⟩, exact ⟨x.2.2, hrp _ _⟩ },
  { refine (λ x hx, mem_Union.2 _),
    rcases mem_bUnion_iff.1 (hT _ ⟨hKcov x, hx⟩) with ⟨⟨c, hc⟩, hcT, hcx⟩,
    exact ⟨⟨_, ⟨c, hc⟩, hcT⟩, hcx⟩ },
  { intro x,
    refine ⟨interior (K (K'.find x + 3)),
      mem_nhds_sets is_open_interior (K.subset_interior_succ _ (hKcov x).1), _⟩,
    have : (⋃ k ≤ K'.find x + 2, (range $ sigma.mk k) : set (Σ n, T' n)).finite,
      from (finite_le_nat _).bUnion (λ k hk, finite_range _),
    apply this.subset, rintro ⟨k, c, hc⟩,
    simp only [mem_Union, mem_set_of_eq, mem_image_eq, subtype.coe_mk],
    rintro ⟨x, hxB : x ∈ B c (r k c), hxK⟩,
    refine ⟨k, _, ⟨c, hc⟩, rfl⟩,
    have := (mem_compl_iff _ _).1 (hr k c hxB),
    contrapose! this with hnk,
    exact K.subset hnk (interior_subset hxK) },
end

/-- Let `X` be a locally compact sigma compact Hausdorff topological space. Suppose that for each
`x` the sets `B x : ι x → set X` with the predicate `p x : ι x → Prop` form a basis of the filter
`𝓝 x`. Then there exists a locally finite covering `λ i, B (c i) (r i)` of `X` such that each `r i`
satisfies `p (c i)`

The notation is inspired by the case `B x r = metric.ball x r` but the theorem applies to
`nhds_basis_opens` as well. If the covering must be subordinate to some open covering of `s`, then
the user should use a basis obtained by `filter.has_basis.restrict_subset` or a similar lemma, see
the proof of `paracompact_of_locally_compact_sigma_compact` for an example.

The formalization is based on two [ncatlab](https://ncatlab.org/) proofs:
* [locally compact and sigma compact spaces are paracompact](https://ncatlab.org/nlab/show/locally+compact+and+sigma-compact+spaces+are+paracompact);
* [open cover of smooth manifold admits locally finite refinement by closed balls](https://ncatlab.org/nlab/show/partition+of+unity#ExistenceOnSmoothManifolds).

See also `refinement_of_locally_compact_sigma_compact_of_nhds_basis_set` for a version of this lemma
dealing with a covering of a closed set.

In most cases (namely, if `B c r ∪ B c r'` is again a set of the form `B c r''`) it is possible
to choose `α = X`. This fact is not yet formalized in `mathlib`. -/
theorem refinement_of_locally_compact_sigma_compact_of_nhds_basis
  [locally_compact_space X] [sigma_compact_space X] [t2_space X]
  {ι : X → Type u} {p : Π x, ι x → Prop} {B : Π x, ι x → set X}
  (hB : ∀ x, (𝓝 x).has_basis (p x) (B x)) :
  ∃ (α : Type v) (c : α → X) (r : Π a, ι (c a)), (∀ a, p (c a) (r a)) ∧
    (⋃ a, B (c a) (r a)) = univ ∧ locally_finite (λ a, B (c a) (r a)) :=
let ⟨α, c, r, hp, hU, hfin⟩ := refinement_of_locally_compact_sigma_compact_of_nhds_basis_set
  is_closed_univ (λ x _, hB x)
in ⟨α, c, r, λ a, (hp a).2, univ_subset_iff.1 hU, hfin⟩

/-- A locally compact sigma compact Hausdorff space is paracompact. See also
`refinement_of_locally_compact_sigma_compact_of_nhds_basis` for a more precise statement. -/
@[priority 100] -- See note [lower instance priority]
instance paracompact_of_locally_compact_sigma_compact [locally_compact_space X]
  [sigma_compact_space X] [t2_space X] : paracompact_space X :=
begin
  refine ⟨λ α s ho hc, _⟩,
  choose i hi using Union_eq_univ_iff.1 hc,
  have : ∀ x : X, (𝓝 x).has_basis (λ t : set X, (x ∈ t ∧ is_open t) ∧ t ⊆ s (i x)) id,
    from λ x : X, (nhds_basis_opens x).restrict_subset (mem_nhds_sets (ho (i x)) (hi x)),
  rcases refinement_of_locally_compact_sigma_compact_of_nhds_basis this
    with ⟨β, c, t, hto, htc, htf⟩,
  exact ⟨β, t, λ x, (hto x).1.2, htc, htf, λ b, ⟨i $ c b, (hto b).2⟩⟩
end

/- Dieudonné‘s theorem: a paracompact Hausdorff space is normal. Formalization is based on the proof
at [ncatlab](https://ncatlab.org/nlab/show/paracompact+Hausdorff+spaces+are+normal). -/
lemma normal_of_paracompact_t2 [t2_space X] [paracompact_space X] : normal_space X :=
begin
  /- First we show how to go from points to a set on one side. -/
  have : ∀ (s t : set X), is_closed s → is_closed t →
    (∀ x ∈ s, ∃ u v, is_open u ∧ is_open v ∧ x ∈ u ∧ t ⊆ v ∧ disjoint u v) →
    ∃ u v, is_open u ∧ is_open v ∧ s ⊆ u ∧ t ⊆ v ∧ disjoint u v,
  { /- For each `x ∈ s` we choose open disjoint `u x ∋ x` and `v x ⊇ t`. The sets `u x` form an
    open covering of `s`. We choose a locally finite refinement `u' : s → set X`, then `⋃ i, u' i`
    and `(closure (⋃ i, u' i))ᶜ` are disjoint open neighborhoods of `s` and `t`. -/
    intros s t hs ht H, choose u v hu hv hxu htv huv using set_coe.forall'.1 H,
    rcases precise_refinement_set hs u hu (λ x hx, mem_Union.2 ⟨⟨x, hx⟩, hxu _⟩)
      with ⟨u', hu'o, hcov', hu'fin, hsub⟩,
    refine ⟨⋃ i, u' i, (closure (⋃ i, u' i))ᶜ, is_open_Union hu'o, is_closed_closure.is_open_compl,
      hcov', _, disjoint_compl_right.mono le_rfl (compl_le_compl subset_closure)⟩,
    rw [hu'fin.closure_Union, compl_Union, subset_Inter_iff],
    refine λ i x hxt hxu, absurd (htv i hxt) (closure_minimal _ (is_closed_compl_iff.2 $ hv _) hxu),
    exact λ y hyu hyv, huv i ⟨hsub _ hyu, hyv⟩ },
  /- Now we apply the lemma twice: first to `s` and `t`, then to `t` and each point of `s`. -/
  refine ⟨λ s t hs ht hst, this s t hs ht (λ x hx, _)⟩,
  rcases this t {x} ht is_closed_singleton (λ y hyt, _) with ⟨v, u, hv, hu, htv, hxu, huv⟩,
  { exact ⟨u, v, hu, hv, singleton_subset_iff.1 hxu, htv, huv.symm⟩ },
  { have : x ≠ y, by { rintro rfl, exact hst ⟨hx, hyt⟩ },
    rcases t2_separation this with ⟨v, u, hv, hu, hxv, hyu, hd⟩,
    exact ⟨u, v, hu, hv, hyu, singleton_subset_iff.2 hxv, disjoint.symm hd.le⟩ }
end<|MERGE_RESOLUTION|>--- conflicted
+++ resolved
@@ -156,11 +156,7 @@
     simpa only [K'.find_shiftr]
       using diff_subset_diff_right interior_subset (K'.shiftr.mem_diff_shiftr_find x) },
   have Kdiffc : ∀ n, is_compact (Kdiff n ∩ s),
-<<<<<<< HEAD
-    from λ n, (is_compact.diff (K.is_compact _) is_open_interior).inter_right hs,
-=======
     from λ n, ((K.is_compact _).diff is_open_interior).inter_right hs,
->>>>>>> 5a67f2c6
   -- Next we choose a finite covering `B (c n i) (r n i)` of each
   -- `Kdiff (n + 1) ∩ s` such that `B (c n i) (r n i) ∩ s` is disjoint with `K n`
   have : ∀ n (x : Kdiff (n + 1) ∩ s), (K n)ᶜ ∈ 𝓝 (x : X),

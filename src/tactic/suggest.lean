--- conflicted
+++ resolved
@@ -137,28 +137,6 @@
 Returns the number of subgoals which were closed using `solve_by_elim`.
 -/
 -- Implementation note: as this is used by both `library_search` and `suggest`,
-<<<<<<< HEAD
--- we first run `solve_by_elim` separately on a subset of the goals, whether or not `close_goals` is set,
--- and then if `close_goals = tt`, require that `solve_by_elim { all_goals := tt }` succeeds
--- on the remaining goals.
-meta def apply_and_solve (close_goals : bool) (discharger : tactic unit) (e : expr) : tactic unit :=
-apply e >>
--- Phase 1
--- Run `solve_by_elim` on each "safe" goal separately, not worrying about failures.
--- (We only attempt the "safe" goals in this way in Phase 1. In Phase 2 we will do
--- backtracking search across all goals, allowing us to guess solutions that involve data, or
--- unify metavariables, but only as long as we can finish all goals.)
-try (any_goals (independent_goal >> solve_by_elim { discharger := discharger })) >>
--- Phase 2
-(done <|>
-  -- If there were any goals that we did not attempt solving in the first phase
-  -- (because they weren't propositional, or contained a metavariable)
-  -- as a second phase we attempt to solve all remaining goals at once (with backtracking across goals).
-  any_goals (success_if_fail independent_goal) >>
-  solve_by_elim { backtrack_all_goals := tt, discharger := discharger } <|>
-  -- and fail unless `close_goals = ff`
-  guard ¬ close_goals)
-=======
 -- we first run `solve_by_elim` separately on the independent goals,
 -- whether or not `close_goals` is set,
 -- and then run `solve_by_elim { all_goals := tt }`,
@@ -187,7 +165,6 @@
     guard ¬ close_goals,
     ng' ← num_goals,
     return (ng - ng'))
->>>>>>> 92d508a7
 
 /--
 Apply the declaration `d` (or the forward and backward implications separately, if it is an `iff`),

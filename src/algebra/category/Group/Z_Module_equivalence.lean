--- conflicted
+++ resolved
@@ -29,11 +29,7 @@
 
 /-- The forgetful functor from `ℤ` modules to `AddCommGroup` is essentially surjective. -/
 instance : ess_surj (forget₂ (Module ℤ) AddCommGroup.{u}) :=
-<<<<<<< HEAD
-{ obj_preimage := λ A, ⟨Module.of ℤ A, ⟨{ hom := 𝟙 A, inv := 𝟙 A }⟩⟩}
-=======
 { mem_ess_image := λ A, ⟨Module.of ℤ A, ⟨{ hom := 𝟙 A, inv := 𝟙 A }⟩⟩}
->>>>>>> a6633e5b
 
 noncomputable instance : is_equivalence (forget₂ (Module ℤ) AddCommGroup.{u}) :=
 equivalence_of_fully_faithfully_ess_surj (forget₂ (Module ℤ) AddCommGroup)
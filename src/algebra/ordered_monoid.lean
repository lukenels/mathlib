--- conflicted
+++ resolved
@@ -676,36 +676,6 @@
   [canonically_linear_ordered_monoid α] : semilattice_sup_bot α :=
 { ..lattice_of_linear_order, ..canonically_ordered_monoid.to_order_bot α }
 
-<<<<<<< HEAD
-instance with_top.canonically_linear_ordered_add_monoid {α : Type u}
-  [canonically_linear_ordered_add_monoid α] :
-  canonically_linear_ordered_add_monoid (with_top α) :=
-{ le_total := λ o₁ o₂, begin
-    cases o₁ with a, {exact or.inr le_top},
-    cases o₂ with b, {exact or.inl le_top},
-    simp [le_total]
-  end,
-  decidable_le := @with_top.decidable_le α _ canonically_linear_ordered_add_monoid.decidable_le,
-  .. with_top.canonically_ordered_add_monoid, }
-
-instance with_top.canonically_linear_ordered_add_monoid.bounded_lattice {α : Type*}
-  [canonically_linear_ordered_add_monoid α] :
-  bounded_lattice (with_top α) :=
-{ .. with_top.order_top,
-  .. lattice_of_linear_order,
-  .. canonically_linear_ordered_add_monoid.semilattice_sup_bot, }
-
-lemma le_of_forall_pos_le_add' [canonically_linear_ordered_add_monoid α] [densely_ordered α]
-  {a b : α} (h : ∀ε:α, 0 < ε → a ≤ b + ε) :
-  a ≤ b :=
-begin
-  refine le_of_forall_le_of_dense (λ c hc, _),
-  rcases exists_pos_add_of_lt hc with ⟨ε, hε_pos, hcε⟩,
-  rw ←hcε,
-  exact h ε hε_pos,
-end
-
-=======
 instance with_top.canonically_linear_ordered_add_monoid
   (α : Type*) [canonically_linear_ordered_add_monoid α] :
     canonically_linear_ordered_add_monoid (with_top α) :=
@@ -726,7 +696,16 @@
   min (a * b) c = min (min a c * min b c) c :=
 by simpa [min_comm _ c] using min_mul_distrib c a b
 
->>>>>>> 159e807b
+@[to_additive] lemma le_of_forall_pos_le_mul' [canonically_linear_ordered_monoid α]
+  [densely_ordered α] {a b : α} (h : ∀ε:α, 1 < ε → a ≤ b * ε) :
+  a ≤ b :=
+begin
+  refine le_of_forall_le_of_dense (λ c hc, _),
+  rcases exists_pos_mul_of_lt hc with ⟨ε, hε_pos, hcε⟩,
+  rw ←hcε,
+  exact h ε hε_pos,
+end
+
 end canonically_linear_ordered_monoid
 
 /-- An ordered cancellative additive commutative monoid

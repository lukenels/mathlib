/-
Copyright (c) 2019 Kenny Lau. All rights reserved.
Released under Apache 2.0 license as described in the file LICENSE.
Authors: Kenny Lau

-/
import data.dfinsupp

/-!
# Direct sum

This file defines the direct sum of abelian groups, indexed by a discrete type.

## Notation

`⨁ i, β i` is the n-ary direct sum `direct_sum`.
This notation is in the `direct_sum` locale, accessible after `open_locale direct_sum`.

## References

* https://en.wikipedia.org/wiki/Direct_sum
-/

open_locale big_operators

universes u v w u₁

variables (ι : Type v) [dec_ι : decidable_eq ι] (β : ι → Type w)

/-- `direct_sum β` is the direct sum of a family of additive commutative monoids `β i`.

Note: `open_locale direct_sum` will enable the notation `⨁ i, β i` for `direct_sum β`. -/
@[derive [has_coe_to_fun, add_comm_monoid, inhabited]]
def direct_sum [Π i, add_comm_monoid (β i)] : Type* := Π₀ i, β i

localized "notation `⨁` binders `, ` r:(scoped f, direct_sum _ f) := r" in direct_sum

namespace direct_sum

variables {ι}

section add_comm_group

variables [Π i, add_comm_group (β i)]

instance : add_comm_group (direct_sum ι β) := dfinsupp.add_comm_group

variables {β}
@[simp] lemma sub_apply (g₁ g₂ : ⨁ i, β i) (i : ι) : (g₁ - g₂) i = g₁ i - g₂ i :=
dfinsupp.sub_apply _ _ _

end add_comm_group

variables [Π i, add_comm_monoid (β i)]

@[simp] lemma zero_apply (i : ι) : (0 : ⨁ i, β i) i = 0 := rfl

variables {β}
@[simp] lemma add_apply (g₁ g₂ : ⨁ i, β i) (i : ι) : (g₁ + g₂) i = g₁ i + g₂ i :=
dfinsupp.add_apply _ _ _

variables (β)
include dec_ι

/-- `mk β s x` is the element of `⨁ i, β i` that is zero outside `s`
and has coefficient `x i` for `i` in `s`. -/
def mk (s : finset ι) : (Π i : (↑s : set ι), β i.1) →+ ⨁ i, β i :=
{ to_fun := dfinsupp.mk s,
  map_add' := λ _ _, dfinsupp.mk_add,
  map_zero' := dfinsupp.mk_zero, }

/-- `of i` is the natural inclusion map from `β i` to `⨁ i, β i`. -/
def of (i : ι) : β i →+ ⨁ i, β i :=
dfinsupp.single_add_hom β i

variables {β}

theorem mk_injective (s : finset ι) : function.injective (mk β s) :=
dfinsupp.mk_injective s

theorem of_injective (i : ι) : function.injective (of β i) :=
dfinsupp.single_injective

@[elab_as_eliminator]
protected theorem induction_on {C : (⨁ i, β i) → Prop}
  (x : ⨁ i, β i) (H_zero : C 0)
  (H_basic : ∀ (i : ι) (x : β i), C (of β i x))
  (H_plus : ∀ x y, C x → C y → C (x + y)) : C x :=
begin
  apply dfinsupp.induction x H_zero,
  intros i b f h1 h2 ih,
  solve_by_elim
end

variables {γ : Type u₁} [add_comm_monoid γ]
variables (φ : Π i, β i →+ γ)

variables (φ)
/-- `to_add_monoid φ` is the natural homomorphism from `⨁ i, β i` to `γ`
induced by a family `φ` of homomorphisms `β i → γ`. -/
def to_add_monoid : (⨁ i, β i) →+ γ :=
(dfinsupp.lift_add_hom φ)

@[simp] lemma to_add_monoid_of (i) (x : β i) : to_add_monoid φ (of β i x) = φ i x :=
<<<<<<< HEAD
by simp [to_add_monoid, of]
=======
dfinsupp.lift_add_hom_apply_single φ i x
>>>>>>> 476d0273

variables (ψ : (⨁ i, β i) →+ γ)

theorem to_add_monoid.unique (f : ⨁ i, β i) :
  ψ f = to_add_monoid (λ i, ψ.comp (of β i)) f :=
by {congr, ext, simp [to_add_monoid, of]}

variables (β)
/-- `set_to_set β S T h` is the natural homomorphism `⨁ (i : S), β i → ⨁ (i : T), β i`,
where `h : S ⊆ T`. -/
-- TODO: generalize this to remove the assumption `S ⊆ T`.
def set_to_set (S T : set ι) (H : S ⊆ T) :
  (⨁ (i : S), β i) →+ (⨁ (i : T), β i) :=
to_add_monoid $ λ i, of (λ (i : subtype T), β i) ⟨↑i, H i.prop⟩
variables {β}

omit dec_ι

/-- The natural equivalence between `⨁ _ : ι, M` and `M` when `unique ι`. -/
protected def id (M : Type v) (ι : Type* := punit) [add_comm_monoid M] [unique ι] :
  (⨁ (_ : ι), M) ≃+ M :=
{ to_fun := direct_sum.to_add_monoid (λ _, add_monoid_hom.id M),
  inv_fun := of (λ _, M) (default ι),
  left_inv := λ x, direct_sum.induction_on x
    (by rw [add_monoid_hom.map_zero, add_monoid_hom.map_zero])
    (λ p x, by rw [unique.default_eq p, to_add_monoid_of]; refl)
    (λ x y ihx ihy, by rw [add_monoid_hom.map_add, add_monoid_hom.map_add, ihx, ihy]),
  right_inv := λ x, to_add_monoid_of _ _ _,
  ..direct_sum.to_add_monoid (λ _, add_monoid_hom.id M) }

end direct_sum<|MERGE_RESOLUTION|>--- conflicted
+++ resolved
@@ -102,11 +102,7 @@
 (dfinsupp.lift_add_hom φ)
 
 @[simp] lemma to_add_monoid_of (i) (x : β i) : to_add_monoid φ (of β i x) = φ i x :=
-<<<<<<< HEAD
-by simp [to_add_monoid, of]
-=======
 dfinsupp.lift_add_hom_apply_single φ i x
->>>>>>> 476d0273
 
 variables (ψ : (⨁ i, β i) →+ γ)
 

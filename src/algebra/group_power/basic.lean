/-
Copyright (c) 2015 Jeremy Avigad. All rights reserved.
Released under Apache 2.0 license as described in the file LICENSE.
Authors: Jeremy Avigad, Robert Y. Lewis
-/
import algebra.ordered_ring
import tactic.monotonicity.basic
import deprecated.group
import group_theory.group_action.defs

/-!
# Power operations on monoids and groups

The power operation on monoids and groups.
We separate this from group, because it depends on `ℕ`,
which in turn depends on other parts of algebra.

This module contains the definitions of `monoid.pow` and `group.pow`
and their additive counterparts `nsmul` and `gsmul`, along with a few lemmas.
Further lemmas can be found in `algebra.group_power.lemmas`.

## Notation

The class `has_pow α β` provides the notation `a^b` for powers.
We define instances of `has_pow M ℕ`, for monoids `M`, and `has_pow G ℤ` for groups `G`.

We also define infix operators `•` for scalar multiplication by a natural and an integer
numbers, respectively.

## Implementation details

We adopt the convention that `0^0 = 1`.

This module provides the instance `has_pow ℕ ℕ` (via `monoid.has_pow`)
and is imported by `data.nat.basic`, so it has to live low in the import hierarchy.
Not all of its imports are needed yet; the intent is to move more lemmas here from `.lemmas`
so that they are available in `data.nat.basic`, and the imports will be required then.
-/

universes u v w x y z u₁ u₂

variables {M : Type u} {N : Type v} {G : Type w} {H : Type x} {A : Type y} {B : Type z}
  {R : Type u₁} {S : Type u₂}

instance monoid.has_pow [monoid M] : has_pow M ℕ := ⟨λ x n, npow n x⟩

instance add_monoid.has_scalar_nat [add_monoid M] : has_scalar ℕ M := ⟨nsmul⟩

instance div_inv_monoid.has_pow [div_inv_monoid M] : has_pow M ℤ := ⟨λ x n, gpow n x⟩

instance sub_neg_monoid.has_scalar_int [sub_neg_monoid M] : has_scalar ℤ M := ⟨gsmul⟩

@[simp] lemma npow_eq_pow {M : Type*} [monoid M] (n : ℕ) (x : M) : npow n x = x^n := rfl

@[simp] lemma nsmul_eq_smul {M : Type*} [add_monoid M] (n : ℕ) (x : M) : nsmul n x = n • x := rfl

<<<<<<< HEAD
@[simp] lemma gpow_eq_pow {M : Type*} [div_inv_monoid M] (n : ℤ) (x : M) : gpow n x = x^n := rfl

@[simp] lemma gsmul_eq_smul {M : Type*} [sub_neg_monoid M] (n : ℤ) (x : M) : gsmul n x = n • x :=
rfl

=======
>>>>>>> 89c16a79
/-!
### Commutativity

First we prove some facts about `semiconj_by` and `commute`. They do not require any theory about
`pow` and/or `nsmul` and will be useful later in this file.
-/

namespace semiconj_by

variables [monoid M]

@[simp] lemma pow_right {a x y : M} (h : semiconj_by a x y) (n : ℕ) : semiconj_by a (x^n) (y^n) :=
begin
  induction n with n ih,
  { simp [← npow_eq_pow, monoid.npow_zero'], },
  { simp only [← npow_eq_pow, nat.succ_eq_add_one, npow_one, npow_add] at ⊢ ih,
    exact ih.mul_right h }
end

end semiconj_by

namespace commute

variables [monoid M] {a b : M}

@[simp] theorem pow_right (h : commute a b) (n : ℕ) : commute a (b ^ n) := h.pow_right n
@[simp] theorem pow_left (h : commute a b) (n : ℕ) : commute (a ^ n) b := (h.symm.pow_right n).symm
@[simp] theorem pow_pow (h : commute a b) (m n : ℕ) : commute (a ^ m) (b ^ n) :=
(h.pow_left m).pow_right n

@[simp] theorem self_pow (a : M) (n : ℕ) : commute a (a ^ n) := (commute.refl a).pow_right n
@[simp] theorem pow_self (a : M) (n : ℕ) : commute (a ^ n) a := (commute.refl a).pow_left n
@[simp] theorem pow_pow_self (a : M) (m n : ℕ) : commute (a ^ m) (a ^ n) :=
(commute.refl a).pow_pow m n

end commute

section monoid
variables [monoid M] [monoid N] [add_monoid A] [add_monoid B]

@[simp] theorem pow_zero (a : M) : a^0 = 1 := monoid.npow_zero' _
theorem zero_nsmul (a : A) : 0 • a = 0 := add_monoid.nsmul_zero' _

theorem pow_succ (a : M) (n : ℕ) : a^(n+1) = a * a^n :=
by rw [← npow_eq_pow, nat.add_comm, npow_add, npow_one, npow_eq_pow]

theorem succ_nsmul (a : A) (n : ℕ) : (n+1) • a = a + n • a :=
by rw [← nsmul_eq_smul, nat.add_comm, nsmul_add', nsmul_one', nsmul_eq_smul]

theorem pow_two (a : M) : a^2 = a * a :=
by rw [← npow_eq_pow, show 2 = 1 + 1, by refl, npow_add, npow_one]

theorem two_nsmul (a : A) : 2 • a = a + a :=
@pow_two (multiplicative A) _ a

theorem pow_mul_comm' (a : M) (n : ℕ) : a^n * a = a * a^n := commute.pow_self a n
theorem nsmul_add_comm' : ∀ (a : A) (n : ℕ), n • a + a = a + n • a :=
@pow_mul_comm' (multiplicative A) _

theorem pow_succ' (a : M) (n : ℕ) : a^(n+1) = a^n * a :=
by rw [pow_succ, pow_mul_comm']
theorem succ_nsmul' (a : A) (n : ℕ) : (n+1) • a = n • a + a :=
@pow_succ' (multiplicative A) _ _ _

theorem pow_add (a : M) (m n : ℕ) : a^(m + n) = a^m * a^n :=
by induction n with n ih; [rw [nat.add_zero, pow_zero, mul_one],
  rw [pow_succ', ← mul_assoc, ← ih, ← pow_succ', nat.add_assoc]]
theorem add_nsmul : ∀ (a : A) (m n : ℕ), (m + n) • a = m • a + n • a :=
@pow_add (multiplicative A) _

@[simp] theorem pow_one (a : M) : a^1 = a :=
by rw [← npow_eq_pow, npow_one]

@[simp] theorem one_nsmul (a : A) : 1 • a = a :=
by rw [← nsmul_eq_smul, nsmul_one']

@[simp] lemma pow_ite (P : Prop) [decidable P] (a : M) (b c : ℕ) :
  a ^ (if P then b else c) = if P then a ^ b else a ^ c :=
by split_ifs; refl

@[simp] lemma ite_pow (P : Prop) [decidable P] (a b : M) (c : ℕ) :
  (if P then a else b) ^ c = if P then a ^ c else b ^ c :=
by split_ifs; refl

@[simp] lemma pow_boole (P : Prop) [decidable P] (a : M) :
  a ^ (if P then 1 else 0) = if P then a else 1 :=
by simp

@[simp] theorem one_pow (n : ℕ) : (1 : M)^n = 1 :=
by induction n with n ih; [exact pow_zero _, rw [pow_succ, ih, one_mul]]

theorem nsmul_zero (n : ℕ) : n • (0 : A) = 0 :=
by induction n with n ih; [exact add_monoid.nsmul_zero' _, rw [succ_nsmul, ih, zero_add]]

theorem pow_mul (a : M) (m n : ℕ) : a^(m * n) = (a^m)^n :=
begin
  induction n with n ih,
  { rw [nat.mul_zero, pow_zero, pow_zero] },
  { rw [nat.mul_succ, pow_add, pow_succ', ih] }
end

theorem mul_nsmul' : ∀ (a : A) (m n : ℕ), (m * n) • a = n • (m • a) :=
@pow_mul (multiplicative A) _

theorem pow_mul' (a : M) (m n : ℕ) : a^(m * n) = (a^n)^m :=
by rw [nat.mul_comm, pow_mul]

theorem mul_nsmul (a : A) (m n : ℕ) : (m * n) • a = m • (n • a) :=
@pow_mul' (multiplicative A) _ a m n

theorem pow_mul_pow_sub (a : M) {m n : ℕ} (h : m ≤ n) : a ^ m * a ^ (n - m) = a ^ n :=
by rw [←pow_add, nat.add_comm, nat.sub_add_cancel h]

theorem nsmul_add_sub_nsmul (a : A) {m n : ℕ} (h : m ≤ n) : (m • a) + ((n - m) • a) = n • a :=
@pow_mul_pow_sub (multiplicative A) _ _ _ _ h

theorem pow_sub_mul_pow (a : M) {m n : ℕ} (h : m ≤ n) : a ^ (n - m) * a ^ m = a ^ n :=
by rw [←pow_add, nat.sub_add_cancel h]

theorem sub_nsmul_nsmul_add (a : A) {m n : ℕ} (h : m ≤ n) : ((n - m) • a) + (m • a) = n • a :=
@pow_sub_mul_pow (multiplicative A) _ _ _ _ h

theorem pow_bit0 (a : M) (n : ℕ) : a ^ bit0 n = a^n * a^n := pow_add _ _ _

theorem bit0_nsmul (a : A) (n : ℕ) : bit0 n • a = n • a + n • a := add_nsmul _ _ _

theorem pow_bit1 (a : M) (n : ℕ) : a ^ bit1 n = a^n * a^n * a :=
by rw [bit1, pow_succ', pow_bit0]

theorem bit1_nsmul : ∀ (a : A) (n : ℕ), bit1 n • a = n • a + n • a + a :=
@pow_bit1 (multiplicative A) _

theorem pow_mul_comm (a : M) (m n : ℕ) : a^m * a^n = a^n * a^m :=
commute.pow_pow_self a m n

theorem nsmul_add_comm : ∀ (a : A) (m n : ℕ), m • a + n • a = n • a + m • a :=
@pow_mul_comm (multiplicative A) _

@[simp] theorem monoid_hom.map_pow (f : M →* N) (a : M) : ∀(n : ℕ), f (a ^ n) = (f a) ^ n
| 0     := by rw [pow_zero, pow_zero, f.map_one]
| (n+1) := by rw [pow_succ, pow_succ, f.map_mul, monoid_hom.map_pow]

@[simp] theorem add_monoid_hom.map_nsmul (f : A →+ B) (a : A) (n : ℕ) : f (n • a) = n • f a :=
f.to_multiplicative.map_pow a n

theorem is_monoid_hom.map_pow (f : M → N) [is_monoid_hom f] (a : M) :
  ∀(n : ℕ), f (a ^ n) = (f a) ^ n :=
(monoid_hom.of f).map_pow a

theorem is_add_monoid_hom.map_nsmul (f : A → B) [is_add_monoid_hom f] (a : A) (n : ℕ) :
  f (n • a) = n • f a :=
(add_monoid_hom.of f).map_nsmul a n

lemma commute.mul_pow {a b : M} (h : commute a b) (n : ℕ) : (a * b) ^ n = a ^ n * b ^ n :=
nat.rec_on n (by simp) $ λ n ihn,
by simp only [pow_succ, ihn, ← mul_assoc, (h.pow_left n).right_comm]

theorem neg_pow [ring R] (a : R) (n : ℕ) : (- a) ^ n = (-1) ^ n * a ^ n :=
(neg_one_mul a) ▸ (commute.neg_one_left a).mul_pow n

theorem pow_bit0' (a : M) (n : ℕ) : a ^ bit0 n = (a * a) ^ n :=
by rw [pow_bit0, (commute.refl a).mul_pow]

theorem bit0_nsmul' (a : A) (n : ℕ) : bit0 n • a = n • (a + a) :=
@pow_bit0' (multiplicative A) _ _ _

theorem pow_bit1' (a : M) (n : ℕ) : a ^ bit1 n = (a * a) ^ n * a :=
by rw [bit1, pow_succ', pow_bit0']

theorem bit1_nsmul' : ∀ (a : A) (n : ℕ), bit1 n • a = n • (a + a) + a :=
@pow_bit1' (multiplicative A) _

@[simp] theorem neg_pow_bit0 [ring R] (a : R) (n : ℕ) : (- a) ^ (bit0 n) = a ^ (bit0 n) :=
by rw [pow_bit0', neg_mul_neg, pow_bit0']

@[simp] theorem neg_pow_bit1 [ring R] (a : R) (n : ℕ) : (- a) ^ (bit1 n) = - a ^ (bit1 n) :=
by simp only [bit1, pow_succ, neg_pow_bit0, neg_mul_eq_neg_mul]

end monoid

/-!
### Commutative (additive) monoid
-/

section comm_monoid
variables [comm_monoid M] [add_comm_monoid A]

theorem mul_pow (a b : M) (n : ℕ) : (a * b)^n = a^n * b^n :=
(commute.all a b).mul_pow n

theorem nsmul_add : ∀ (a b : A) (n : ℕ), n • (a + b) = n • a + n • b :=
@mul_pow (multiplicative A) _

instance pow.is_monoid_hom (n : ℕ) : is_monoid_hom ((^ n) : M → M) :=
{ map_mul := λ _ _, mul_pow _ _ _, map_one := one_pow _ }

instance nsmul.is_add_monoid_hom (n : ℕ) : is_add_monoid_hom (nsmul n : A → A) :=
{ map_add := λ _ _, nsmul_add _ _ _, map_zero := nsmul_zero _ }

lemma dvd_pow {x y : M} :
  ∀ {n : ℕ} (hxy : x ∣ y) (hn : n ≠ 0), x ∣ y^n
| 0     hxy hn := (hn rfl).elim
| (n+1) hxy hn := by { rw [pow_succ], exact dvd_mul_of_dvd_left hxy _ }

end comm_monoid

section div_inv_monoid
variable [div_inv_monoid G]

open int

@[simp, norm_cast] theorem gpow_coe_nat (a : G) (n : ℕ) : a ^ (n:ℤ) = a ^ n :=
begin
  induction n with n ih,
  { change gpow 0 a = a ^ 0, rw [div_inv_monoid.gpow_zero', pow_zero] },
  { change gpow (of_nat n) a = a ^ n at ih,
    change gpow (of_nat n.succ) a = a ^ n.succ,
    rw [div_inv_monoid.gpow_succ', pow_succ, ih] }
end

theorem gpow_of_nat (a : G) (n : ℕ) : a ^ of_nat n = a ^ n :=
gpow_coe_nat _ _

@[simp] theorem gpow_neg_succ_of_nat (a : G) (n : ℕ) : a ^ -[1+n] = (a ^ n.succ)⁻¹ :=
by { rw ← gpow_coe_nat, exact div_inv_monoid.gpow_neg' n a }

@[simp] theorem gpow_zero (a : G) : a ^ (0:ℤ) = 1 :=
by { convert pow_zero a using 1, exact gpow_coe_nat a 0 }

@[simp] theorem gpow_one (a : G) : a ^ (1:ℤ) = a :=
by { convert pow_one a using 1, exact gpow_coe_nat a 1 }

end div_inv_monoid

section group
variables [group G] [group H] [add_group A] [add_group B]

open int

section nat

@[simp] theorem inv_pow (a : G) (n : ℕ) : (a⁻¹)^n = (a^n)⁻¹ :=
begin
  induction n with n ih,
  { rw [pow_zero, pow_zero, one_inv] },
  { rw [pow_succ', pow_succ, ih, mul_inv_rev] }
end

@[simp] theorem neg_nsmul : ∀ (a : A) (n : ℕ), n • (-a) = -(n • a) :=
@inv_pow (multiplicative A) _

theorem pow_sub (a : G) {m n : ℕ} (h : n ≤ m) : a^(m - n) = a^m * (a^n)⁻¹ :=
have h1 : m - n + n = m, from nat.sub_add_cancel h,
have h2 : a^(m - n) * a^n = a^m, by rw [←pow_add, h1],
eq_mul_inv_of_mul_eq h2

theorem nsmul_sub : ∀ (a : A) {m n : ℕ}, n ≤ m → (m - n) • a = m • a - n • a :=
by simpa only [sub_eq_add_neg] using @pow_sub (multiplicative A) _

theorem pow_inv_comm (a : G) (m n : ℕ) : (a⁻¹)^m * a^n = a^n * (a⁻¹)^m :=
(commute.refl a).inv_left.pow_pow m n

theorem nsmul_neg_comm : ∀ (a : A) (m n : ℕ), m • (-a) + n • a = n • a + m • (-a) :=
@pow_inv_comm (multiplicative A) _

end nat


@[simp, norm_cast] theorem gsmul_coe_nat (a : A) (n : ℕ) : (n : ℤ) • a = n • a :=
@gpow_coe_nat (multiplicative A) _ _ _

theorem gsmul_of_nat (a : A) (n : ℕ) : of_nat n • a = n • a :=
gsmul_coe_nat _ _

@[simp] theorem gsmul_neg_succ_of_nat (a : A) (n : ℕ) : -[1+n] • a = - (n.succ • a) :=
@gpow_neg_succ_of_nat (multiplicative A) _ _ _

@[simp] theorem zero_gsmul (a : A) : (0:ℤ) • a = 0 :=
@gpow_zero (multiplicative A) _ _

@[simp] theorem one_gsmul (a : A) : (1:ℤ) • a = a :=
@gpow_one (multiplicative A) _ _

@[simp] theorem one_gpow : ∀ (n : ℤ), (1 : G) ^ n = 1
| (n : ℕ) := by rw [gpow_coe_nat, one_pow]
| -[1+ n] := by rw [gpow_neg_succ_of_nat, one_pow, one_inv]

@[simp] theorem gsmul_zero : ∀ (n : ℤ), n • (0 : A) = 0 :=
@one_gpow (multiplicative A) _

@[simp] theorem gpow_neg (a : G) : ∀ (n : ℤ), a ^ -n = (a ^ n)⁻¹
| (n+1:ℕ) := div_inv_monoid.gpow_neg' _ _
| 0       := by { change a ^ (0 : ℤ) = (a ^ (0 : ℤ))⁻¹, simp }
| -[1+ n] := by { rw [gpow_neg_succ_of_nat, inv_inv, ← gpow_coe_nat], refl }

lemma mul_gpow_neg_one (a b : G) : (a*b)^(-(1:ℤ)) = b^(-(1:ℤ))*a^(-(1:ℤ)) :=
by simp only [mul_inv_rev, gpow_one, gpow_neg]

@[simp] theorem neg_gsmul : ∀ (a : A) (n : ℤ), -n • a = -(n • a) :=
@gpow_neg (multiplicative A) _

theorem gpow_neg_one (x : G) : x ^ (-1:ℤ) = x⁻¹ :=
by { rw [← congr_arg has_inv.inv (pow_one x), gpow_neg, ← gpow_coe_nat], refl }

theorem neg_one_gsmul (x : A) : (-1:ℤ) • x = -x :=
@gpow_neg_one (multiplicative A) _ _

theorem inv_gpow (a : G) : ∀n:ℤ, a⁻¹ ^ n = (a ^ n)⁻¹
| (n : ℕ) := by rw [gpow_coe_nat, gpow_coe_nat, inv_pow]
| -[1+ n] := by rw [gpow_neg_succ_of_nat, gpow_neg_succ_of_nat, inv_pow]

theorem gsmul_neg (a : A) (n : ℤ) : n • (- a) = - (n • a) :=
@inv_gpow (multiplicative A) _ a n

theorem commute.mul_gpow {a b : G} (h : commute a b) : ∀ n : ℤ, (a * b) ^ n = a ^ n * b ^ n
| (n : ℕ) := by simp [gpow_coe_nat, h.mul_pow n]
| -[1+n]  := by simp [h.mul_pow, (h.pow_pow n.succ n.succ).inv_inv.symm.eq]

end group

section comm_group
variables [comm_group G] [add_comm_group A]

theorem mul_gpow (a b : G) (n : ℤ) : (a * b)^n = a^n * b^n := (commute.all a b).mul_gpow n

theorem gsmul_add : ∀ (a b : A) (n : ℤ), n • (a + b) = n • a + n • b :=
@mul_gpow (multiplicative A) _

theorem gsmul_sub (a b : A) (n : ℤ) : n • (a - b) = n • a - n • b :=
by simp only [gsmul_add, gsmul_neg, sub_eq_add_neg]

instance gpow.is_group_hom (n : ℤ) : is_group_hom ((^ n) : G → G) :=
{ map_mul := λ _ _, mul_gpow _ _ n }

instance gsmul.is_add_group_hom (n : ℤ) : is_add_group_hom (gsmul n : A → A) :=
{ map_add := λ _ _, gsmul_add _ _ n }

end comm_group

lemma zero_pow [monoid_with_zero R] : ∀ {n : ℕ}, 0 < n → (0 : R) ^ n = 0
| (n+1) _ := by rw [pow_succ, zero_mul]

lemma zero_pow_eq [monoid_with_zero R] (n : ℕ) : (0 : R)^n = if n = 0 then 1 else 0 :=
begin
  split_ifs with h,
  { rw [h, pow_zero], },
  { rw [zero_pow (nat.pos_of_ne_zero h)] },
end

namespace ring_hom

variables [semiring R] [semiring S]

@[simp] lemma map_pow (f : R →+* S) (a) :
  ∀ n : ℕ, f (a ^ n) = (f a) ^ n :=
f.to_monoid_hom.map_pow a

end ring_hom

section
variables (R)

theorem neg_one_pow_eq_or [ring R] : ∀ n : ℕ, (-1 : R)^n = 1 ∨ (-1 : R)^n = -1
| 0     := or.inl (pow_zero _)
| (n+1) := (neg_one_pow_eq_or n).swap.imp
  (λ h, by rw [pow_succ, h, neg_one_mul, neg_neg])
  (λ h, by rw [pow_succ, h, mul_one])

end

@[simp]
lemma neg_one_pow_mul_eq_zero_iff [ring R] {n : ℕ} {r : R} : (-1)^n * r = 0 ↔ r = 0 :=
by rcases neg_one_pow_eq_or R n; simp [h]

@[simp]
lemma mul_neg_one_pow_eq_zero_iff [ring R] {n : ℕ} {r : R} : r * (-1)^n = 0 ↔ r = 0 :=
by rcases neg_one_pow_eq_or R n; simp [h]

lemma pow_dvd_pow [monoid R] (a : R) {m n : ℕ} (h : m ≤ n) :
  a ^ m ∣ a ^ n := ⟨a ^ (n - m), by rw [← pow_add, nat.add_comm, nat.sub_add_cancel h]⟩

theorem pow_dvd_pow_of_dvd [comm_monoid R] {a b : R} (h : a ∣ b) : ∀ n : ℕ, a ^ n ∣ b ^ n
| 0     := by rw [pow_zero, pow_zero]
| (n+1) := by { rw [pow_succ, pow_succ], exact mul_dvd_mul h (pow_dvd_pow_of_dvd n) }

lemma pow_two_sub_pow_two {R : Type*} [comm_ring R] (a b : R) :
  a ^ 2 - b ^ 2 = (a + b) * (a - b) :=
by simp only [pow_two, mul_sub, add_mul, sub_sub, add_sub, mul_comm, sub_add_cancel]

lemma eq_or_eq_neg_of_pow_two_eq_pow_two [integral_domain R] (a b : R) (h : a ^ 2 = b ^ 2) :
  a = b ∨ a = -b :=
by rwa [← add_eq_zero_iff_eq_neg, ← sub_eq_zero, or_comm, ← mul_eq_zero,
        ← pow_two_sub_pow_two a b, sub_eq_zero]

theorem sq_sub_sq [comm_ring R] (a b : R) : a ^ 2 - b ^ 2 = (a + b) * (a - b) :=
by rw [pow_two, pow_two, mul_self_sub_mul_self]

theorem pow_eq_zero [monoid_with_zero R] [no_zero_divisors R] {x : R} {n : ℕ} (H : x^n = 0) :
  x = 0 :=
begin
  induction n with n ih,
  { rw pow_zero at H,
    rw [← mul_one x, H, mul_zero] },
  { rw pow_succ at H,
    exact or.cases_on (mul_eq_zero.1 H) id ih }
end

@[simp] lemma pow_eq_zero_iff [monoid_with_zero R] [no_zero_divisors R]
  {a : R} {n : ℕ} (hn : 0 < n) :
  a ^ n = 0 ↔ a = 0 :=
begin
  refine ⟨pow_eq_zero, _⟩,
  rintros rfl,
  exact zero_pow hn,
end

@[field_simps] theorem pow_ne_zero [monoid_with_zero R] [no_zero_divisors R]
  {a : R} (n : ℕ) (h : a ≠ 0) : a ^ n ≠ 0 :=
mt pow_eq_zero h

lemma pow_abs [linear_ordered_ring R] (a : R) (n : ℕ) : (abs a) ^ n = abs (a ^ n) :=
((abs_hom.to_monoid_hom : R →* R).map_pow a n).symm

lemma abs_neg_one_pow [linear_ordered_ring R] (n : ℕ) : abs ((-1 : R) ^ n) = 1 :=
by rw [←pow_abs, abs_neg, abs_one, one_pow]

section add_monoid
variable [ordered_add_comm_monoid A]

theorem nsmul_nonneg {a : A} (H : 0 ≤ a) : ∀ n : ℕ, 0 ≤ n • a
| 0     := by rw [zero_nsmul]
| (n+1) := by { rw succ_nsmul, exact add_nonneg H (nsmul_nonneg n) }

lemma nsmul_pos {a : A} (ha : 0 < a) {k : ℕ} (hk : 0 < k) : 0 < k • a :=
begin
  rcases nat.exists_eq_succ_of_ne_zero (ne_of_gt hk) with ⟨l, rfl⟩,
  clear hk,
  induction l with l IH,
  { simpa using ha },
  { rw succ_nsmul,
    exact add_pos ha IH }
end

theorem nsmul_le_nsmul {a : A} {n m : ℕ} (ha : 0 ≤ a) (h : n ≤ m) : n • a ≤ m • a :=
let ⟨k, hk⟩ := nat.le.dest h in
calc n • a = n • a + 0 : (add_zero _).symm
  ... ≤ n • a + k • a : add_le_add_left (nsmul_nonneg ha _) _
  ... = m • a : by rw [← hk, add_nsmul]

lemma nsmul_le_nsmul_of_le_right {a b : A} (hab : a ≤ b) : ∀ i : ℕ, i • a ≤ i • b
| 0 := by simp [zero_nsmul]
| (k+1) := by { rw [succ_nsmul, succ_nsmul], exact add_le_add hab (nsmul_le_nsmul_of_le_right _) }

end add_monoid

section add_group
variable [ordered_add_comm_group A]

theorem gsmul_nonneg {a : A} (H : 0 ≤ a) {n : ℤ} (hn : 0 ≤ n) :
  0 ≤ n • a :=
begin
  lift n to ℕ using hn,
  rw gsmul_coe_nat,
  apply nsmul_nonneg H,
end

end add_group

section cancel_add_monoid
variable [ordered_cancel_add_comm_monoid A]

theorem nsmul_lt_nsmul {a : A} {n m : ℕ} (ha : 0 < a) (h : n < m) :
  n • a < m • a :=
let ⟨k, hk⟩ := nat.le.dest h in
begin
  have succ_swap : n.succ + k = n + k.succ := nat.succ_add n k,
  calc n • a = (n • a : A) + (0 : A) : (add_zero _).symm
    ... < n • a + (k.succ • a : A) : add_lt_add_left (nsmul_pos ha (nat.succ_pos k)) _
    ... = m • a : by rw [← hk, succ_swap, add_nsmul]
end

end cancel_add_monoid

section semiring

variables [semiring R]

lemma min_pow_dvd_add {n m : ℕ} {a b c : R} (ha : c ^ n ∣ a) (hb : c ^ m ∣ b) :
  c ^ (min n m) ∣ a + b :=
begin
  replace ha := dvd.trans (pow_dvd_pow c (min_le_left n m)) ha,
  replace hb := dvd.trans (pow_dvd_pow c (min_le_right n m)) hb,
  exact dvd_add ha hb
end

end semiring

section comm_semiring

variables [comm_semiring R]

lemma add_pow_two (a b : R) : (a + b) ^ 2 = a ^ 2 + 2 * a * b + b ^ 2 :=
by simp only [pow_two, add_mul_self_eq]

end comm_semiring

namespace canonically_ordered_semiring
variable [canonically_ordered_comm_semiring R]

theorem pow_pos {a : R} (H : 0 < a) : ∀ n : ℕ, 0 < a ^ n
| 0     := by { nontriviality, rw pow_zero, exact canonically_ordered_semiring.zero_lt_one }
| (n+1) := by { rw pow_succ, exact canonically_ordered_semiring.mul_pos.2 ⟨H, pow_pos n⟩ }

@[mono] lemma pow_le_pow_of_le_left {a b : R} (hab : a ≤ b) : ∀ i : ℕ, a^i ≤ b^i
| 0     := by simp
| (k+1) := by { rw [pow_succ, pow_succ],
    exact canonically_ordered_semiring.mul_le_mul hab (pow_le_pow_of_le_left k) }

theorem one_le_pow_of_one_le {a : R} (H : 1 ≤ a) (n : ℕ) : 1 ≤ a ^ n :=
by simpa only [one_pow] using pow_le_pow_of_le_left H n

theorem pow_le_one {a : R} (H : a ≤ 1) (n : ℕ) : a ^ n ≤ 1:=
by simpa only [one_pow] using pow_le_pow_of_le_left H n

end canonically_ordered_semiring

section ordered_semiring
variable [ordered_semiring R]

@[simp] theorem pow_pos {a : R} (H : 0 < a) : ∀ (n : ℕ), 0 < a ^ n
| 0     := by { nontriviality, rw pow_zero, exact zero_lt_one }
| (n+1) := by { rw pow_succ, exact mul_pos H (pow_pos _) }

@[simp] theorem pow_nonneg {a : R} (H : 0 ≤ a) : ∀ (n : ℕ), 0 ≤ a ^ n
| 0     := by { rw pow_zero, exact zero_le_one}
| (n+1) := by { rw pow_succ, exact mul_nonneg H (pow_nonneg _) }

theorem pow_add_pow_le {x y : R} {n : ℕ} (hx : 0 ≤ x) (hy : 0 ≤ y) (hn : n ≠ 0) :
  x ^ n + y ^ n ≤ (x + y) ^ n :=
begin
  rcases nat.exists_eq_succ_of_ne_zero hn with ⟨k, rfl⟩,
  induction k with k ih, { simp only [pow_one] },
  let n := k.succ,
  have h1 := add_nonneg (mul_nonneg hx (pow_nonneg hy n)) (mul_nonneg hy (pow_nonneg hx n)),
  have h2 := add_nonneg hx hy,
  calc x^n.succ + y^n.succ
    ≤ x*x^n + y*y^n + (x*y^n + y*x^n) :
      by { rw [pow_succ _ n, pow_succ _ n], exact le_add_of_nonneg_right h1 }
    ... = (x+y) * (x^n + y^n) :
      by rw [add_mul, mul_add, mul_add, add_comm (y*x^n), ← add_assoc,
        ← add_assoc, add_assoc (x*x^n) (x*y^n), add_comm (x*y^n) (y*y^n), ← add_assoc]
    ... ≤ (x+y)^n.succ :
      by { rw [pow_succ _ n], exact mul_le_mul_of_nonneg_left (ih (nat.succ_ne_zero k)) h2 }
end

theorem pow_lt_pow_of_lt_left {x y : R} {n : ℕ} (Hxy : x < y) (Hxpos : 0 ≤ x) (Hnpos : 0 < n) :
  x ^ n < y ^ n :=
begin
  cases lt_or_eq_of_le Hxpos,
  { rw ←nat.sub_add_cancel Hnpos,
    induction (n - 1), { simpa only [pow_one] },
    rw [pow_add, pow_add, nat.succ_eq_add_one, pow_one, pow_one],
    apply mul_lt_mul ih (le_of_lt Hxy) h (le_of_lt (pow_pos (lt_trans h Hxy) _)) },
  { rw [←h, zero_pow Hnpos], apply pow_pos (by rwa ←h at Hxy : 0 < y),}
end

theorem strict_mono_incr_on_pow {n : ℕ} (hn : 0 < n) :
  strict_mono_incr_on (λ x : R, x ^ n) (set.Ici 0) :=
λ x hx y hy h, pow_lt_pow_of_lt_left h hx hn

theorem one_le_pow_of_one_le {a : R} (H : 1 ≤ a) : ∀ (n : ℕ), 1 ≤ a ^ n
| 0     := by rw [pow_zero]
| (n+1) := by { rw pow_succ, simpa only [mul_one] using mul_le_mul H (one_le_pow_of_one_le n)
    zero_le_one (le_trans zero_le_one H) }

lemma pow_mono {a : R} (h : 1 ≤ a) : monotone (λ n : ℕ, a ^ n) :=
monotone_of_monotone_nat $ λ n,
  by { rw pow_succ, exact le_mul_of_one_le_left (pow_nonneg (zero_le_one.trans h) _) h }

theorem pow_le_pow {a : R} {n m : ℕ} (ha : 1 ≤ a) (h : n ≤ m) : a ^ n ≤ a ^ m :=
pow_mono ha h

lemma strict_mono_pow {a : R} (h : 1 < a) : strict_mono (λ n : ℕ, a ^ n) :=
have 0 < a := zero_le_one.trans_lt h,
strict_mono.nat $ λ n, by simpa only [one_mul, pow_succ]
  using mul_lt_mul h (le_refl (a ^ n)) (pow_pos this _) this.le

lemma pow_lt_pow {a : R} {n m : ℕ} (h : 1 < a) (h2 : n < m) : a ^ n < a ^ m :=
strict_mono_pow h h2

lemma pow_lt_pow_iff {a : R} {n m : ℕ} (h : 1 < a) : a ^ n < a ^ m ↔ n < m :=
(strict_mono_pow h).lt_iff_lt

@[mono] lemma pow_le_pow_of_le_left {a b : R} (ha : 0 ≤ a) (hab : a ≤ b) : ∀ i : ℕ, a^i ≤ b^i
| 0     := by simp
| (k+1) := by { rw [pow_succ, pow_succ],
    exact mul_le_mul hab (pow_le_pow_of_le_left _) (pow_nonneg ha _) (le_trans ha hab) }

end ordered_semiring

section linear_ordered_semiring
variable [linear_ordered_semiring R]

theorem pow_left_inj {x y : R} {n : ℕ} (Hxpos : 0 ≤ x) (Hypos : 0 ≤ y) (Hnpos : 0 < n)
  (Hxyn : x ^ n = y ^ n) : x = y :=
(@strict_mono_incr_on_pow R _ _ Hnpos).inj_on Hxpos Hypos Hxyn

lemma lt_of_pow_lt_pow {a b : R} (n : ℕ) (hb : 0 ≤ b) (h : a ^ n < b ^ n) : a < b :=
lt_of_not_ge $ λ hn, not_lt_of_ge (pow_le_pow_of_le_left hb hn _) h

lemma le_of_pow_le_pow {a b : R} (n : ℕ) (hb : 0 ≤ b) (hn : 0 < n) (h : a ^ n ≤ b ^ n) : a ≤ b :=
le_of_not_lt $ λ h1, not_le_of_lt (pow_lt_pow_of_lt_left h1 hb hn) h

end linear_ordered_semiring

section linear_ordered_ring

variable [linear_ordered_ring R]

theorem pow_bit0_nonneg (a : R) (n : ℕ) : 0 ≤ a ^ bit0 n :=
by { rw pow_bit0, exact mul_self_nonneg _ }

theorem pow_two_nonneg (a : R) : 0 ≤ a ^ 2 :=
pow_bit0_nonneg a 1

theorem pow_bit0_pos {a : R} (h : a ≠ 0) (n : ℕ) : 0 < a ^ bit0 n :=
(pow_bit0_nonneg a n).lt_of_ne (pow_ne_zero _ h).symm

theorem pow_two_pos_of_ne_zero (a : R) (h : a ≠ 0) : 0 < a ^ 2 :=
pow_bit0_pos h 1

variables {x y : R}

theorem sqr_abs (x : R) : abs x ^ 2 = x ^ 2 :=
by simpa only [pow_two] using abs_mul_abs_self x

theorem abs_sqr (x : R) : abs (x ^ 2) = x ^ 2 :=
by simpa only [pow_two] using abs_mul_self x

theorem sqr_lt_sqr (h : abs x < y) : x ^ 2 < y ^ 2 :=
by simpa only [sqr_abs] using pow_lt_pow_of_lt_left h (abs_nonneg x) (1:ℕ).succ_pos

theorem sqr_lt_sqr' (h1 : -y < x) (h2 : x < y) : x ^ 2 < y ^ 2 :=
sqr_lt_sqr (abs_lt.mpr ⟨h1, h2⟩)

theorem sqr_le_sqr (h : abs x ≤ y) : x ^ 2 ≤ y ^ 2 :=
by simpa only [sqr_abs] using pow_le_pow_of_le_left (abs_nonneg x) h 2

theorem sqr_le_sqr' (h1 : -y ≤ x) (h2 : x ≤ y) : x ^ 2 ≤ y ^ 2 :=
sqr_le_sqr (abs_le.mpr ⟨h1, h2⟩)

theorem abs_lt_abs_of_sqr_lt_sqr (h : x^2 < y^2) : abs x < abs y :=
lt_of_pow_lt_pow 2 (abs_nonneg y) $ by rwa [← sqr_abs x, ← sqr_abs y] at h

theorem abs_lt_of_sqr_lt_sqr (h : x^2 < y^2) (hy : 0 ≤ y) : abs x < y :=
begin
  rw [← abs_of_nonneg hy],
  exact abs_lt_abs_of_sqr_lt_sqr h,
end

theorem abs_lt_of_sqr_lt_sqr' (h : x^2 < y^2) (hy : 0 ≤ y) : -y < x ∧ x < y :=
abs_lt.mp $ abs_lt_of_sqr_lt_sqr h hy

theorem abs_le_abs_of_sqr_le_sqr (h : x^2 ≤ y^2) : abs x ≤ abs y :=
le_of_pow_le_pow 2 (abs_nonneg y) (1:ℕ).succ_pos $ by rwa [← sqr_abs x, ← sqr_abs y] at h

theorem abs_le_of_sqr_le_sqr (h : x^2 ≤ y^2) (hy : 0 ≤ y) : abs x ≤ y :=
begin
  rw [← abs_of_nonneg hy],
  exact abs_le_abs_of_sqr_le_sqr h,
end

theorem abs_le_of_sqr_le_sqr' (h : x^2 ≤ y^2) (hy : 0 ≤ y) : -y ≤ x ∧ x ≤ y :=
abs_le.mp $ abs_le_of_sqr_le_sqr h hy

end linear_ordered_ring

@[simp] lemma eq_of_pow_two_eq_pow_two [linear_ordered_comm_ring R]
  {a b : R} (ha : 0 ≤ a) (hb : 0 ≤ b) :
  a ^ 2 = b ^ 2 ↔ a = b :=
begin
  refine ⟨_, congr_arg _⟩,
  intros h,
  refine (eq_or_eq_neg_of_pow_two_eq_pow_two _ _ h).elim id _,
  rintros rfl,
  rw le_antisymm (neg_nonneg.mp ha) hb,
  exact neg_zero
end

@[simp] lemma neg_square {α} [ring α] (z : α) : (-z)^2 = z^2 :=
by simp [pow_two]

lemma sub_pow_two {R} [comm_ring R] (a b : R) : (a - b) ^ 2 = a ^ 2 - 2 * a * b + b ^ 2 :=
by rw [sub_eq_add_neg, add_pow_two, neg_square, mul_neg_eq_neg_mul_symm, ← sub_eq_add_neg]

/-- Arithmetic mean-geometric mean (AM-GM) inequality for linearly ordered commutative rings. -/
lemma two_mul_le_add_pow_two {R} [linear_ordered_comm_ring R] (a b : R) :
  2 * a * b ≤ a ^ 2 + b ^ 2 :=
sub_nonneg.mp ((sub_add_eq_add_sub _ _ _).subst ((sub_pow_two a b).subst (pow_two_nonneg _)))

lemma of_add_nsmul [add_monoid A] (x : A) (n : ℕ) :
  multiplicative.of_add (n • x) = (multiplicative.of_add x)^n := rfl

lemma of_add_gsmul [add_group A] (x : A) (n : ℤ) :
  multiplicative.of_add (n • x) = (multiplicative.of_add x)^n := rfl

lemma of_mul_pow {A : Type*} [monoid A] (x : A) (n : ℕ) :
  additive.of_mul (x ^ n) = n • (additive.of_mul x) := rfl

lemma of_mul_gpow [group G] (x : G) (n : ℤ) : additive.of_mul (x ^ n) = n • additive.of_mul x :=
rfl

@[simp] lemma semiconj_by.gpow_right [group G] {a x y : G} (h : semiconj_by a x y) :
  ∀ m : ℤ, semiconj_by a (x^m) (y^m)
| (n : ℕ) := by simp [gpow_coe_nat, h.pow_right n]
| -[1+n] := by simp [(h.pow_right n.succ).inv_right]

namespace commute

variables [group G] {a b : G}

@[simp] lemma gpow_right (h : commute a b) (m : ℤ) : commute a (b^m) :=
h.gpow_right m

@[simp] lemma gpow_left (h : commute a b) (m : ℤ) : commute (a^m) b :=
(h.symm.gpow_right m).symm

lemma gpow_gpow (h : commute a b) (m n : ℤ) : commute (a^m) (b^n) := (h.gpow_left m).gpow_right n

variables (a) (m n : ℤ)

@[simp] theorem self_gpow : commute a (a ^ n) := (commute.refl a).gpow_right n
@[simp] theorem gpow_self : commute (a ^ n) a := (commute.refl a).gpow_left n
@[simp] theorem gpow_gpow_self : commute (a ^ m) (a ^ n) := (commute.refl a).gpow_gpow m n

end commute<|MERGE_RESOLUTION|>--- conflicted
+++ resolved
@@ -54,14 +54,11 @@
 
 @[simp] lemma nsmul_eq_smul {M : Type*} [add_monoid M] (n : ℕ) (x : M) : nsmul n x = n • x := rfl
 
-<<<<<<< HEAD
 @[simp] lemma gpow_eq_pow {M : Type*} [div_inv_monoid M] (n : ℤ) (x : M) : gpow n x = x^n := rfl
 
 @[simp] lemma gsmul_eq_smul {M : Type*} [sub_neg_monoid M] (n : ℤ) (x : M) : gsmul n x = n • x :=
 rfl
 
-=======
->>>>>>> 89c16a79
 /-!
 ### Commutativity
 

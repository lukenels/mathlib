/-
Copyright (c) 2020 Anne Baanen. All rights reserved.
Released under Apache 2.0 license as described in the file LICENSE.
Authors: Nathaniel Thomas, Jeremy Avigad, Johannes Hölzl, Mario Carneiro, Anne Baanen
-/
import algebra.group.hom
import algebra.module.basic
import algebra.group_action_hom

/-!
# Linear maps and linear equivalences

In this file we define

* `linear_map R M M₂`, `M →ₗ[R] M₂` : a linear map between two R-`module`s.

* `is_linear_map R f` : predicate saying that `f : M → M₂` is a linear map.

* `linear_equiv R M ₂`, `M ≃ₗ[R] M₂`: an invertible linear map

## Tags

linear map, linear equiv, linear equivalences, linear isomorphism, linear isomorphic
-/

open function
open_locale big_operators

universes u u' v w x y z
variables {R : Type u} {k : Type u'} {S : Type v} {M : Type w} {M₂ : Type x} {M₃ : Type y}
  {ι : Type z}

/-- A map `f` between modules over a semiring is linear if it satisfies the two properties
`f (x + y) = f x + f y` and `f (c • x) = c • f x`. The predicate `is_linear_map R f` asserts this
property. A bundled version is available with `linear_map`, and should be favored over
`is_linear_map` most of the time. -/
structure is_linear_map (R : Type u) {M : Type v} {M₂ : Type w}
  [semiring R] [add_comm_monoid M] [add_comm_monoid M₂] [module R M] [module R M₂]
  (f : M → M₂) : Prop :=
(map_add : ∀ x y, f (x + y) = f x + f y)
(map_smul : ∀ (c : R) x, f (c • x) = c • f x)

section

set_option old_structure_cmd true

/-- A map `f` between modules over a semiring is linear if it satisfies the two properties
`f (x + y) = f x + f y` and `f (c • x) = c • f x`. Elements of `linear_map R M M₂` (available under
the notation `M →ₗ[R] M₂`) are bundled versions of such maps. An unbundled version is available with
the predicate `is_linear_map`, but it should be avoided most of the time. -/
structure linear_map (R : Type u) (M : Type v) (M₂ : Type w)
  [semiring R] [add_comm_monoid M] [add_comm_monoid M₂] [module R M] [module R M₂]
  extends add_hom M M₂, M →[R] M₂

end

/-- The `add_hom` underlying a `linear_map`. -/
add_decl_doc linear_map.to_add_hom

/-- The `mul_action_hom` underlying a `linear_map`. -/
add_decl_doc linear_map.to_mul_action_hom

infixr ` →ₗ `:25 := linear_map _
notation M ` →ₗ[`:25 R:25 `] `:0 M₂:0 := linear_map R M M₂

namespace linear_map

section add_comm_monoid

variables [semiring R] [add_comm_monoid M] [add_comm_monoid M₂] [add_comm_monoid M₃]

section
variables [module R M] [module R M₂]

/-- The `distrib_mul_action_hom` underlying a `linear_map`. -/
def to_distrib_mul_action_hom (f : M →ₗ[R] M₂) : distrib_mul_action_hom R M M₂ :=
{ map_zero' := zero_smul R (0 : M) ▸ zero_smul R (f.to_fun 0) ▸ f.map_smul' 0 0, ..f }

instance : has_coe_to_fun (M →ₗ[R] M₂) := ⟨_, to_fun⟩

initialize_simps_projections linear_map (to_fun → apply)

@[simp] lemma coe_mk (f : M → M₂) (h₁ h₂) :
  ((linear_map.mk f h₁ h₂ : M →ₗ[R] M₂) : M → M₂) = f := rfl


/-- Identity map as a `linear_map` -/
def id : M →ₗ[R] M :=
⟨id, λ _ _, rfl, λ _ _, rfl⟩

lemma id_apply (x : M) :
  @id R M _ _ _ x = x := rfl

@[simp, norm_cast] lemma id_coe : ((linear_map.id : M →ₗ[R] M) : M → M) = _root_.id :=
by { ext x, refl }

end

section
variables [module R M] [module R M₂]
variables (f g : M →ₗ[R] M₂)

@[simp] lemma to_fun_eq_coe : f.to_fun = ⇑f := rfl

theorem is_linear : is_linear_map R f := ⟨f.2, f.3⟩

variables {f g}

theorem coe_injective : injective (λ f : M →ₗ[R] M₂, show M → M₂, from f) :=
by rintro ⟨f, _⟩ ⟨g, _⟩ ⟨h⟩; congr

@[ext] theorem ext (H : ∀ x, f x = g x) : f = g :=
coe_injective $ funext H

protected lemma congr_arg : Π {x x' : M}, x = x' → f x = f x'
| _ _ rfl := rfl

/-- If two linear maps are equal, they are equal at each point. -/
protected lemma congr_fun (h : f = g) (x : M) : f x = g x := h ▸ rfl

theorem ext_iff : f = g ↔ ∀ x, f x = g x :=
⟨by { rintro rfl x, refl }, ext⟩

@[simp] lemma mk_coe (f : M →ₗ[R] M₂) (h₁ h₂) :
  (linear_map.mk f h₁ h₂ : M →ₗ[R] M₂) = f := ext $ λ _, rfl

variables (f g)

@[simp] lemma map_add (x y : M) : f (x + y) = f x + f y := f.map_add' x y

@[simp] lemma map_smul (c : R) (x : M) : f (c • x) = c • f x := f.map_smul' c x

@[simp] lemma map_zero : f 0 = 0 :=
f.to_distrib_mul_action_hom.map_zero

variables (M M₂)
/--
A typeclass for `has_scalar` structures which can be moved through a `linear_map`.
This typeclass is generated automatically from a `is_scalar_tower` instance, but exists so that
we can also add an instance for `add_comm_group.int_module`, allowing `z •` to be moved even if
`R` does not support negation.
-/
class compatible_smul (R S : Type*) [semiring S] [has_scalar R M]
  [module S M] [has_scalar R M₂] [module S M₂] :=
(map_smul : ∀ (f : M →ₗ[S] M₂) (c : R) (x : M), f (c • x) = c • f x)
variables {M M₂}

@[priority 100]
instance is_scalar_tower.compatible_smul
  {R S : Type*} [semiring S] [has_scalar R S]
  [has_scalar R M] [module S M] [is_scalar_tower R S M]
  [has_scalar R M₂] [module S M₂] [is_scalar_tower R S M₂] : compatible_smul M M₂ R S :=
⟨λ f c x, by rw [← smul_one_smul S c x, ← smul_one_smul S c (f x), map_smul]⟩

@[simp, priority 900]
lemma map_smul_of_tower {R S : Type*} [semiring S] [has_scalar R M]
  [module S M] [has_scalar R M₂] [module S M₂]
  [compatible_smul M M₂ R S] (f : M →ₗ[S] M₂) (c : R) (x : M) :
  f (c • x) = c • f x :=
compatible_smul.map_smul f c x

instance : is_add_monoid_hom f :=
{ map_add := map_add f,
  map_zero := map_zero f }

/-- convert a linear map to an additive map -/
def to_add_monoid_hom : M →+ M₂ :=
{ to_fun := f,
  map_zero' := f.map_zero,
  map_add' := f.map_add }

@[simp] lemma to_add_monoid_hom_coe : ⇑f.to_add_monoid_hom = f := rfl

variable (R)

/-- If `M` and `M₂` are both `R`-modules and `S`-modules and `R`-module structures
are defined by an action of `R` on `S` (formally, we have two scalar towers), then any `S`-linear
map from `M` to `M₂` is `R`-linear.

See also `linear_map.map_smul_of_tower`. -/
def restrict_scalars {S : Type*} [semiring S] [module S M] [module S M₂]
  [compatible_smul M M₂ R S] (f : M →ₗ[S] M₂) : M →ₗ[R] M₂ :=
{ to_fun := f,
  map_add' := f.map_add,
  map_smul' := f.map_smul_of_tower }

variable {R}

@[simp] lemma map_sum {ι} {t : finset ι} {g : ι → M} :
  f (∑ i in t, g i) = (∑ i in t, f (g i)) :=
f.to_add_monoid_hom.map_sum _ _

theorem to_add_monoid_hom_injective :
  function.injective (to_add_monoid_hom : (M →ₗ[R] M₂) → (M →+ M₂)) :=
λ f g h, ext $ add_monoid_hom.congr_fun h

/-- If two `R`-linear maps from `R` are equal on `1`, then they are equal. -/
@[ext] theorem ext_ring {f g : R →ₗ[R] M} (h : f 1 = g 1) : f = g :=
ext $ λ x, by rw [← mul_one x, ← smul_eq_mul, f.map_smul, g.map_smul, h]

theorem ext_ring_iff {f g : R →ₗ[R] M} : f = g ↔ f 1 = g 1 :=
⟨λ h, h ▸ rfl, ext_ring⟩

end

section

variables {module_M : module R M} {module_M₂ : module R M₂}
{module_M₃ : module R M₃}
variables (f : M₂ →ₗ[R] M₃) (g : M →ₗ[R] M₂)

/-- Composition of two linear maps is a linear map -/
def comp : M →ₗ[R] M₃ := ⟨f ∘ g, by simp, by simp⟩

lemma comp_apply (x : M) : f.comp g x = f (g x) := rfl

@[simp, norm_cast] lemma coe_comp : (f.comp g : M → M₃) = f ∘ g := rfl

@[simp] theorem comp_id : f.comp id = f :=
linear_map.ext $ λ x, rfl

@[simp] theorem id_comp : id.comp f = f :=
linear_map.ext $ λ x, rfl

end

/-- If a function `g` is a left and right inverse of a linear map `f`, then `g` is linear itself. -/
def inverse [module R M] [module R M₂]
  (f : M →ₗ[R] M₂) (g : M₂ → M) (h₁ : left_inverse g f) (h₂ : right_inverse g f) :
  M₂ →ₗ[R] M :=
by dsimp [left_inverse, function.right_inverse] at h₁ h₂; exact
  ⟨g, λ x y, by { rw [← h₁ (g (x + y)), ← h₁ (g x + g y)]; simp [h₂] },
      λ a b, by { rw [← h₁ (g (a • b)), ← h₁ (a • g b)]; simp [h₂] }⟩

end add_comm_monoid

section add_comm_group

variables [semiring R] [add_comm_group M] [add_comm_group M₂]
variables {module_M : module R M} {module_M₂ : module R M₂}
variables (f : M →ₗ[R] M₂)

@[simp] lemma map_neg (x : M) : f (- x) = - f x :=
f.to_add_monoid_hom.map_neg x

@[simp] lemma map_sub (x y : M) : f (x - y) = f x - f y :=
f.to_add_monoid_hom.map_sub x y

instance : is_add_group_hom f :=
{ map_add := map_add f }

instance compatible_smul.int_module
  {S : Type*} [semiring S] [module S M] [module S M₂] : compatible_smul M M₂ ℤ S :=
⟨λ f c x, begin
  induction c using int.induction_on,
  case hz : { simp },
  case hp : n ih { simp [add_smul, ih] },
  case hn : n ih { simp [sub_smul, ih] }
end⟩

instance compatible_smul.units {R S : Type*}
  [monoid R] [mul_action R M] [mul_action R M₂] [semiring S] [module S M] [module S M₂]
  [compatible_smul M M₂ R S] :
  compatible_smul M M₂ (units R) S :=
⟨λ f c x, (compatible_smul.map_smul f (c : R) x : _)⟩

end add_comm_group

end linear_map

namespace is_linear_map

section add_comm_monoid
variables [semiring R] [add_comm_monoid M] [add_comm_monoid M₂]
variables [module R M] [module R M₂]
include R

/-- Convert an `is_linear_map` predicate to a `linear_map` -/
def mk' (f : M → M₂) (H : is_linear_map R f) : M →ₗ M₂ := ⟨f, H.1, H.2⟩

@[simp] theorem mk'_apply {f : M → M₂} (H : is_linear_map R f) (x : M) :
  mk' f H x = f x := rfl

lemma is_linear_map_smul {R M : Type*} [comm_semiring R] [add_comm_monoid M] [module R M]
  (c : R) :
  is_linear_map R (λ (z : M), c • z) :=
begin
  refine is_linear_map.mk (smul_add c) _,
  intros _ _,
  simp only [smul_smul, mul_comm]
end

lemma is_linear_map_smul' {R M : Type*} [semiring R] [add_comm_monoid M] [module R M] (a : M) :
  is_linear_map R (λ (c : R), c • a) :=
is_linear_map.mk (λ x y, add_smul x y a) (λ x y, mul_smul x y a)

variables {f : M → M₂} (lin : is_linear_map R f)
include M M₂ lin

lemma map_zero : f (0 : M) = (0 : M₂) := (lin.mk' f).map_zero

end add_comm_monoid

section add_comm_group

variables [semiring R] [add_comm_group M] [add_comm_group M₂]
variables [module R M] [module R M₂]
include R

lemma is_linear_map_neg :
  is_linear_map R (λ (z : M), -z) :=
is_linear_map.mk neg_add (λ x y, (smul_neg x y).symm)

variables {f : M → M₂} (lin : is_linear_map R f)
include M M₂ lin

lemma map_neg (x : M) : f (- x) = - f x := (lin.mk' f).map_neg x

lemma map_sub (x y) : f (x - y) = f x - f y := (lin.mk' f).map_sub x y

end add_comm_group

end is_linear_map

/-- Linear endomorphisms of a module, with associated ring structure
`linear_map.endomorphism_semiring` and algebra structure `module.endomorphism_algebra`. -/
abbreviation module.End (R : Type u) (M : Type v)
  [semiring R] [add_comm_monoid M] [module R M] := M →ₗ[R] M

/-- Reinterpret an additive homomorphism as a `ℤ`-linear map. -/
def add_monoid_hom.to_int_linear_map [add_comm_group M] [add_comm_group M₂] (f : M →+ M₂) :
  M →ₗ[ℤ] M₂ :=
⟨f, f.map_add, f.map_int_module_smul⟩

<<<<<<< HEAD
lemma add_monoid_hom.coe_to_int_linear_map [add_comm_group M] [add_comm_group M₂] (f : M →+ M₂) :
=======
@[simp] lemma add_monoid_hom.coe_to_int_linear_map [add_comm_group M] [add_comm_group M₂]
  (f : M →+ M₂) :
>>>>>>> 48104c3a
  ⇑f.to_int_linear_map = f := rfl

/-- Reinterpret an additive homomorphism as a `ℚ`-linear map. -/
def add_monoid_hom.to_rat_linear_map [add_comm_group M] [module ℚ M]
  [add_comm_group M₂] [module ℚ M₂] (f : M →+ M₂) :
  M →ₗ[ℚ] M₂ :=
{ map_smul' := f.map_rat_module_smul, ..f }

<<<<<<< HEAD
lemma add_monoid_hom.coe_to_rat_linear_map [add_comm_group M] [module ℚ M]
=======
@[simp] lemma add_monoid_hom.coe_to_rat_linear_map [add_comm_group M] [module ℚ M]
>>>>>>> 48104c3a
  [add_comm_group M₂] [module ℚ M₂] (f : M →+ M₂) :
  ⇑f.to_rat_linear_map = f := rfl

/-! ### Linear equivalences -/
section
set_option old_structure_cmd true

/-- A linear equivalence is an invertible linear map. -/
@[nolint has_inhabited_instance]
structure linear_equiv (R : Type u) (M : Type v) (M₂ : Type w)
  [semiring R] [add_comm_monoid M] [add_comm_monoid M₂] [module R M] [module R M₂]
  extends M →ₗ[R] M₂, M ≃+ M₂
end

attribute [nolint doc_blame] linear_equiv.to_linear_map
attribute [nolint doc_blame] linear_equiv.to_add_equiv

infix ` ≃ₗ ` := linear_equiv _
notation M ` ≃ₗ[`:50 R `] ` M₂ := linear_equiv R M M₂

namespace linear_equiv

section add_comm_monoid

variables {M₄ : Type*}
variables [semiring R]
variables [add_comm_monoid M] [add_comm_monoid M₂] [add_comm_monoid M₃] [add_comm_monoid M₄]

section
variables [module R M] [module R M₂] [module R M₃]
include R

instance : has_coe (M ≃ₗ[R] M₂) (M →ₗ[R] M₂) := ⟨to_linear_map⟩
-- see Note [function coercion]
instance : has_coe_to_fun (M ≃ₗ[R] M₂) := ⟨_, λ f, f.to_fun⟩

@[simp] lemma coe_mk {to_fun inv_fun map_add map_smul left_inv right_inv } :
  ⇑(⟨to_fun, map_add, map_smul, inv_fun, left_inv, right_inv⟩ : M ≃ₗ[R] M₂) = to_fun :=
rfl

-- This exists for compatibility, previously `≃ₗ[R]` extended `≃` instead of `≃+`.
@[nolint doc_blame]
def to_equiv : (M ≃ₗ[R] M₂) → M ≃ M₂ := λ f, f.to_add_equiv.to_equiv

lemma to_equiv_injective : function.injective (to_equiv : (M ≃ₗ[R] M₂) → M ≃ M₂) :=
λ ⟨_, _, _, _, _, _⟩ ⟨_, _, _, _, _, _⟩ h, linear_equiv.mk.inj_eq.mpr (equiv.mk.inj h)

@[simp] lemma to_equiv_inj {e₁ e₂ : M ≃ₗ[R] M₂} : e₁.to_equiv = e₂.to_equiv ↔ e₁ = e₂ :=
to_equiv_injective.eq_iff

lemma to_linear_map_injective : function.injective (coe : (M ≃ₗ[R] M₂) → (M →ₗ[R] M₂)) :=
λ e₁ e₂ H, to_equiv_injective $ equiv.ext $ linear_map.congr_fun H

@[simp, norm_cast] lemma to_linear_map_inj {e₁ e₂ : M ≃ₗ[R] M₂} :
  (e₁ : M →ₗ[R] M₂) = e₂ ↔ e₁ = e₂ :=
to_linear_map_injective.eq_iff

end

section
variables {module_M : module R M} {module_M₂ : module R M₂}
variables (e e' : M ≃ₗ[R] M₂)

lemma to_linear_map_eq_coe : e.to_linear_map = ↑e := rfl

@[simp, norm_cast] theorem coe_coe : ⇑(e : M →ₗ[R] M₂) = e := rfl

@[simp] lemma coe_to_equiv : ⇑e.to_equiv = e := rfl

@[simp] lemma coe_to_linear_map : ⇑e.to_linear_map = e := rfl

@[simp] lemma to_fun_eq_coe : e.to_fun = e := rfl

section
variables {e e'}
@[ext] lemma ext (h : ∀ x, e x = e' x) : e = e' :=
to_equiv_injective (equiv.ext h)

protected lemma congr_arg : Π {x x' : M}, x = x' → e x = e x'
| _ _ rfl := rfl

protected lemma congr_fun (h : e = e') (x : M) : e x = e' x := h ▸ rfl

lemma ext_iff : e = e' ↔ ∀ x, e x = e' x :=
⟨λ h x, h ▸ rfl, ext⟩

end

section
variables (M R)

/-- The identity map is a linear equivalence. -/
@[refl]
def refl [module R M] : M ≃ₗ[R] M := { .. linear_map.id, .. equiv.refl M }
end

@[simp] lemma refl_apply [module R M] (x : M) : refl R M x = x := rfl

/-- Linear equivalences are symmetric. -/
@[symm]
def symm : M₂ ≃ₗ[R] M :=
{ .. e.to_linear_map.inverse e.inv_fun e.left_inv e.right_inv,
  .. e.to_equiv.symm }

/-- See Note [custom simps projection] -/
def simps.symm_apply [module R M] [module R M₂] (e : M ≃ₗ[R] M₂) : M₂ → M := e.symm

initialize_simps_projections linear_equiv (to_fun → apply, inv_fun → symm_apply)

@[simp] lemma inv_fun_eq_symm : e.inv_fun = e.symm := rfl

variables {module_M₃ : module R M₃} (e₁ : M ≃ₗ[R] M₂) (e₂ : M₂ ≃ₗ[R] M₃)

/-- Linear equivalences are transitive. -/
@[trans]
def trans : M ≃ₗ[R] M₃ :=
{ .. e₂.to_linear_map.comp e₁.to_linear_map,
  .. e₁.to_equiv.trans e₂.to_equiv }

@[simp] lemma coe_to_add_equiv : ⇑(e.to_add_equiv) = e := rfl

/-- The two paths coercion can take to an `add_monoid_hom` are equivalent -/
lemma to_add_monoid_hom_commutes :
  e.to_linear_map.to_add_monoid_hom = e.to_add_equiv.to_add_monoid_hom :=
rfl

@[simp] theorem trans_apply (c : M) :
  (e₁.trans e₂) c = e₂ (e₁ c) := rfl
@[simp] theorem apply_symm_apply (c : M₂) : e (e.symm c) = c := e.6 c
@[simp] theorem symm_apply_apply (b : M) : e.symm (e b) = b := e.5 b
@[simp] lemma symm_trans_apply (c : M₃) : (e₁.trans e₂).symm c = e₁.symm (e₂.symm c) := rfl

@[simp] lemma trans_refl : e.trans (refl R M₂) = e := to_equiv_injective e.to_equiv.trans_refl
@[simp] lemma refl_trans : (refl R M).trans e = e := to_equiv_injective e.to_equiv.refl_trans

lemma symm_apply_eq {x y} : e.symm x = y ↔ x = e y := e.to_equiv.symm_apply_eq

lemma eq_symm_apply {x y} : y = e.symm x ↔ e y = x := e.to_equiv.eq_symm_apply

@[simp] lemma refl_symm [module R M] : (refl R M).symm = linear_equiv.refl R M := rfl

@[simp] lemma trans_symm [module R M] [module R M₂] (f : M ≃ₗ[R] M₂) :
  f.trans f.symm = linear_equiv.refl R M :=
by { ext x, simp }

@[simp] lemma symm_trans [module R M] [module R M₂] (f : M ≃ₗ[R] M₂) :
  f.symm.trans f = linear_equiv.refl R M₂ :=
by { ext x, simp }

@[simp, norm_cast] lemma refl_to_linear_map [module R M] :
  (linear_equiv.refl R M : M →ₗ[R] M) = linear_map.id :=
rfl

@[simp, norm_cast]
lemma comp_coe [module R M] [module R M₂] [module R M₃] (f :  M ≃ₗ[R] M₂)
  (f' :  M₂ ≃ₗ[R] M₃) : (f' : M₂ →ₗ[R] M₃).comp (f : M →ₗ[R] M₂) = (f.trans f' : M →ₗ[R] M₃) :=
rfl

@[simp] lemma mk_coe (h₁ h₂ f h₃ h₄) :
  (linear_equiv.mk e h₁ h₂ f h₃ h₄ : M ≃ₗ[R] M₂) = e := ext $ λ _, rfl

@[simp] theorem map_add (a b : M) : e (a + b) = e a + e b := e.map_add' a b
@[simp] theorem map_zero : e 0 = 0 := e.to_linear_map.map_zero
@[simp] theorem map_smul (c : R) (x : M) : e (c • x) = c • e x := e.map_smul' c x

@[simp] lemma map_sum {s : finset ι} (u : ι → M) : e (∑ i in s, u i) = ∑ i in s, e (u i) :=
e.to_linear_map.map_sum

@[simp] theorem map_eq_zero_iff {x : M} : e x = 0 ↔ x = 0 :=
e.to_add_equiv.map_eq_zero_iff
theorem map_ne_zero_iff {x : M} : e x ≠ 0 ↔ x ≠ 0 :=
e.to_add_equiv.map_ne_zero_iff

@[simp] theorem symm_symm : e.symm.symm = e := by { cases e, refl }

lemma symm_bijective [module R M] [module R M₂] :
  function.bijective (symm : (M ≃ₗ[R] M₂) → (M₂ ≃ₗ[R] M)) :=
equiv.bijective ⟨symm, symm, symm_symm, symm_symm⟩

@[simp] lemma mk_coe' (f h₁ h₂ h₃ h₄) :
  (linear_equiv.mk f h₁ h₂ ⇑e h₃ h₄ : M₂ ≃ₗ[R] M) = e.symm :=
symm_bijective.injective $ ext $ λ x, rfl

@[simp] theorem symm_mk (f h₁ h₂ h₃ h₄) :
  (⟨e, h₁, h₂, f, h₃, h₄⟩ : M ≃ₗ[R] M₂).symm =
  { to_fun := f, inv_fun := e,
    ..(⟨e, h₁, h₂, f, h₃, h₄⟩ : M ≃ₗ[R] M₂).symm } := rfl

protected lemma bijective : function.bijective e := e.to_equiv.bijective
protected lemma injective : function.injective e := e.to_equiv.injective
protected lemma surjective : function.surjective e := e.to_equiv.surjective
protected lemma image_eq_preimage (s : set M) : e '' s = e.symm ⁻¹' s :=
e.to_equiv.image_eq_preimage s

end

/-- An involutive linear map is a linear equivalence. -/
def of_involutive [module R M] (f : M →ₗ[R] M) (hf : involutive f) : M ≃ₗ[R] M :=
{ .. f, .. hf.to_equiv f  }

@[simp] lemma coe_of_involutive [module R M] (f : M →ₗ[R] M) (hf : involutive f) :
  ⇑(of_involutive f hf) = f :=
rfl

variables (R)

/-- If `M` and `M₂` are both `R`-semimodules and `S`-semimodules and `R`-semimodule structures
are defined by an action of `R` on `S` (formally, we have two scalar towers), then any `S`-linear
equivalence from `M` to `M₂` is also an `R`-linear equivalence.

See also `linear_map.restrict_scalars`. -/
@[simps]
def restrict_scalars [module R M] [module R M₂]
  {S : Type*} [semiring S] [module S M] [module S M₂]
  [linear_map.compatible_smul M M₂ R S] (f : M ≃ₗ[S] M₂) : M ≃ₗ[R] M₂ :=
{ to_fun := f,
  inv_fun := f.symm,
  left_inv := f.left_inv,
  right_inv := f.right_inv,
  .. f.to_linear_map.restrict_scalars R }

end add_comm_monoid

end linear_equiv<|MERGE_RESOLUTION|>--- conflicted
+++ resolved
@@ -332,12 +332,8 @@
   M →ₗ[ℤ] M₂ :=
 ⟨f, f.map_add, f.map_int_module_smul⟩
 
-<<<<<<< HEAD
-lemma add_monoid_hom.coe_to_int_linear_map [add_comm_group M] [add_comm_group M₂] (f : M →+ M₂) :
-=======
 @[simp] lemma add_monoid_hom.coe_to_int_linear_map [add_comm_group M] [add_comm_group M₂]
   (f : M →+ M₂) :
->>>>>>> 48104c3a
   ⇑f.to_int_linear_map = f := rfl
 
 /-- Reinterpret an additive homomorphism as a `ℚ`-linear map. -/
@@ -346,11 +342,7 @@
   M →ₗ[ℚ] M₂ :=
 { map_smul' := f.map_rat_module_smul, ..f }
 
-<<<<<<< HEAD
-lemma add_monoid_hom.coe_to_rat_linear_map [add_comm_group M] [module ℚ M]
-=======
 @[simp] lemma add_monoid_hom.coe_to_rat_linear_map [add_comm_group M] [module ℚ M]
->>>>>>> 48104c3a
   [add_comm_group M₂] [module ℚ M₂] (f : M →+ M₂) :
   ⇑f.to_rat_linear_map = f := rfl
 

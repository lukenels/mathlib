/-
Copyright (c) 2017 Johannes Hölzl. All rights reserved.
Released under Apache 2.0 license as described in the file LICENSE.
Authors: Johannes Hölzl, Mario Carneiro, Kevin Buzzard, Yury Kudryashov
-/
import algebra.big_operators.pi
import algebra.module.pi
import algebra.module.prod
import algebra.module.submodule
import algebra.group.prod
import data.finsupp.basic
import algebra.pointwise

/-!
# Linear algebra

This file defines the basics of linear algebra. It sets up the "categorical/lattice structure" of
modules over a ring, submodules, and linear maps. If `p` and `q` are submodules of a module, `p ≤ q`
means that `p ⊆ q`.

Many of the relevant definitions, including `module`, `submodule`, and `linear_map`, are found in
`src/algebra/module`.

## Main definitions

* Many constructors for linear maps, including `prod` and `coprod`
* `submodule.span s` is defined to be the smallest submodule containing the set `s`.
* If `p` is a submodule of `M`, `submodule.quotient p` is the quotient of `M` with respect to `p`:
  that is, elements of `M` are identified if their difference is in `p`. This is itself a module.
* The kernel `ker` and range `range` of a linear map are submodules of the domain and codomain
  respectively.
* The general linear group is defined to be the group of invertible linear maps from `M` to itself.

## Main statements

* The first and second isomorphism laws for modules are proved as `quot_ker_equiv_range` and
  `quotient_inf_equiv_sup_quotient`.

## Notations

* We continue to use the notation `M →ₗ[R] M₂` for the type of linear maps from `M` to `M₂` over the
  ring `R`.
* We introduce the notations `M ≃ₗ M₂` and `M ≃ₗ[R] M₂` for `linear_equiv M M₂`. In the first, the
  ring `R` is implicit.

## Implementation notes

We note that, when constructing linear maps, it is convenient to use operations defined on bundled
maps (`prod`, `coprod`, arithmetic operations like `+`) instead of defining a function and proving
it is linear.

## Tags
linear algebra, vector space, module

-/

open function
open_locale big_operators

reserve infix ` ≃ₗ `:25

universes u v w x y z u' v' w' y'
variables {R : Type u} {K : Type u'} {M : Type v} {V : Type v'} {M₂ : Type w} {V₂ : Type w'}
variables {M₃ : Type y} {V₃ : Type y'} {M₄ : Type z} {ι : Type x}

namespace finsupp

lemma smul_sum {α : Type u} {β : Type v} {R : Type w} {M : Type y}
  [has_zero β] [semiring R] [add_comm_monoid M] [semimodule R M]
  {v : α →₀ β} {c : R} {h : α → β → M} :
  c • (v.sum h) = v.sum (λa b, c • h a b) :=
finset.smul_sum

end finsupp

section
open_locale classical

/-- decomposing `x : ι → R` as a sum along the canonical basis -/
lemma pi_eq_sum_univ {ι : Type u} [fintype ι] {R : Type v} [semiring R] (x : ι → R) :
  x = ∑ i, x i • (λj, if i = j then 1 else 0) :=
by { ext, simp }

end

/-! ### Properties of linear maps -/
namespace linear_map

section add_comm_monoid
variables [semiring R]
variables [add_comm_monoid M] [add_comm_monoid M₂] [add_comm_monoid M₃] [add_comm_monoid M₄]
variables [semimodule R M] [semimodule R M₂] [semimodule R M₃] [semimodule R M₄]
variables (f g : M →ₗ[R] M₂)
include R

@[simp] theorem comp_id : f.comp id = f :=
linear_map.ext $ λ x, rfl

@[simp] theorem id_comp : id.comp f = f :=
linear_map.ext $ λ x, rfl

theorem comp_assoc (g : M₂ →ₗ[R] M₃) (h : M₃ →ₗ[R] M₄) : (h.comp g).comp f = h.comp (g.comp f) :=
rfl

/-- The restriction of a linear map `f : M → M₂` to a submodule `p ⊆ M` gives a linear map
`p → M₂`. -/
def dom_restrict (f : M →ₗ[R] M₂) (p : submodule R M) : p →ₗ[R] M₂ := f.comp p.subtype

@[simp] lemma dom_restrict_apply (f : M →ₗ[R] M₂) (p : submodule R M) (x : p) :
  f.dom_restrict p x = f x := rfl

/-- A linear map `f : M₂ → M` whose values lie in a submodule `p ⊆ M` can be restricted to a
linear map M₂ → p. -/
def cod_restrict (p : submodule R M) (f : M₂ →ₗ[R] M) (h : ∀c, f c ∈ p) : M₂ →ₗ[R] p :=
by refine {to_fun := λc, ⟨f c, h c⟩, ..}; intros; apply set_coe.ext; simp

@[simp] theorem cod_restrict_apply (p : submodule R M) (f : M₂ →ₗ[R] M) {h} (x : M₂) :
  (cod_restrict p f h x : M) = f x := rfl

@[simp] lemma comp_cod_restrict (p : submodule R M₂) (h : ∀b, f b ∈ p) (g : M₃ →ₗ[R] M) :
  (cod_restrict p f h).comp g = cod_restrict p (f.comp g) (assume b, h _) :=
ext $ assume b, rfl

@[simp] lemma subtype_comp_cod_restrict (p : submodule R M₂) (h : ∀b, f b ∈ p) :
  p.subtype.comp (cod_restrict p f h) = f :=
ext $ assume b, rfl

/-- Restrict domain and codomain of an endomorphism. -/
def restrict (f : M →ₗ[R] M) {p : submodule R M} (hf : ∀ x ∈ p, f x ∈ p) : p →ₗ[R] p :=
{ to_fun := λ x, ⟨f x, hf x.1 x.2⟩,
  map_add' := begin intros, apply set_coe.ext, simp end,
  map_smul' := begin intros, apply set_coe.ext, simp end }

lemma restrict_apply
  {f : M →ₗ[R] M} {p : submodule R M} (hf : ∀ x ∈ p, f x ∈ p) (x : p) :
  f.restrict hf x = ⟨f x, hf x.1 x.2⟩ := rfl

lemma subtype_comp_restrict {f : M →ₗ[R] M} {p : submodule R M} (hf : ∀ x ∈ p, f x ∈ p) :
  p.subtype.comp (f.restrict hf) = f.dom_restrict p := rfl

lemma restrict_eq_cod_restrict_dom_restrict
  {f : M →ₗ[R] M} {p : submodule R M} (hf : ∀ x ∈ p, f x ∈ p) :
  f.restrict hf = (f.dom_restrict p).cod_restrict p (λ x, hf x.1 x.2) := rfl

lemma restrict_eq_dom_restrict_cod_restrict
  {f : M →ₗ[R] M} {p : submodule R M} (hf : ∀ x, f x ∈ p) :
  f.restrict (λ x _, hf x) = (f.cod_restrict p hf).dom_restrict p := rfl

/-- The constant 0 map is linear. -/
instance : has_zero (M →ₗ[R] M₂) := ⟨⟨λ _, 0, by simp, by simp⟩⟩

instance : inhabited (M →ₗ[R] M₂) := ⟨0⟩

@[simp] lemma zero_apply (x : M) : (0 : M →ₗ[R] M₂) x = 0 := rfl

@[simp] lemma default_def : default (M →ₗ[R] M₂) = 0 := rfl

instance unique_of_left [subsingleton M] : unique (M →ₗ[R] M₂) :=
{ uniq := λ f, ext $ λ x, by rw [subsingleton.elim x 0, map_zero, map_zero],
  .. linear_map.inhabited }

instance unique_of_right [subsingleton M₂] : unique (M →ₗ[R] M₂) :=
coe_injective.unique

/-- The sum of two linear maps is linear. -/
instance : has_add (M →ₗ[R] M₂) :=
⟨λ f g, ⟨λ b, f b + g b, by simp [add_comm, add_left_comm], by simp [smul_add]⟩⟩

@[simp] lemma add_apply (x : M) : (f + g) x = f x + g x := rfl

/-- The type of linear maps is an additive monoid. -/
instance : add_comm_monoid (M →ₗ[R] M₂) :=
by refine {zero := 0, add := (+), ..};
   intros; ext; simp [add_comm, add_left_comm]

instance linear_map_apply_is_add_monoid_hom (a : M) :
  is_add_monoid_hom (λ f : M →ₗ[R] M₂, f a) :=
{ map_add := λ f g, linear_map.add_apply f g a,
  map_zero := rfl }

lemma add_comp (g : M₂ →ₗ[R] M₃) (h : M₂ →ₗ[R] M₃) :
  (h + g).comp f = h.comp f + g.comp f := rfl

lemma comp_add (g : M →ₗ[R] M₂) (h : M₂ →ₗ[R] M₃) :
  h.comp (f + g) = h.comp f + h.comp g := by { ext, simp }

lemma sum_apply (t : finset ι) (f : ι → M →ₗ[R] M₂) (b : M) :
  (∑ d in t, f d) b = ∑ d in t, f d b :=
(t.sum_hom (λ g : M →ₗ[R] M₂, g b)).symm

/-- `λb, f b • x` is a linear map. -/
def smul_right (f : M₂ →ₗ[R] R) (x : M) : M₂ →ₗ[R] M :=
⟨λb, f b • x, by simp [add_smul], by simp [smul_smul]⟩.

@[simp] theorem smul_right_apply (f : M₂ →ₗ[R] R) (x : M) (c : M₂) :
  (smul_right f x : M₂ → M) c = f c • x := rfl

instance : has_one (M →ₗ[R] M) := ⟨linear_map.id⟩
instance : has_mul (M →ₗ[R] M) := ⟨linear_map.comp⟩

@[simp] lemma one_app (x : M) : (1 : M →ₗ[R] M) x = x := rfl
@[simp] lemma mul_app (A B : M →ₗ[R] M) (x : M) : (A * B) x = A (B x) := rfl

@[simp] theorem comp_zero : f.comp (0 : M₃ →ₗ[R] M) = 0 :=
ext $ assume c, by rw [comp_apply, zero_apply, zero_apply, f.map_zero]

@[simp] theorem zero_comp : (0 : M₂ →ₗ[R] M₃).comp f = 0 :=
rfl

@[norm_cast] lemma coe_fn_sum {ι : Type*} (t : finset ι) (f : ι → M →ₗ[R] M₂) :
  ⇑(∑ i in t, f i) = ∑ i in t, (f i : M → M₂) :=
add_monoid_hom.map_sum ⟨@to_fun R M M₂ _ _ _ _ _, rfl, λ x y, rfl⟩ _ _

instance : monoid (M →ₗ[R] M) :=
by refine {mul := (*), one := 1, ..}; { intros, apply linear_map.ext, simp {proj := ff} }

section
open_locale classical

/-- A linear map `f` applied to `x : ι → R` can be computed using the image under `f` of elements
of the canonical basis. -/
lemma pi_apply_eq_sum_univ [fintype ι] (f : (ι → R) →ₗ[R] M) (x : ι → R) :
  f x = ∑ i, x i • (f (λj, if i = j then 1 else 0)) :=
begin
  conv_lhs { rw [pi_eq_sum_univ x, f.map_sum] },
  apply finset.sum_congr rfl (λl hl, _),
  rw f.map_smul
end

end

section
variables (R M M₂)

/-- The first projection of a product is a linear map. -/
def fst : M × M₂ →ₗ[R] M := ⟨prod.fst, λ x y, rfl, λ x y, rfl⟩

/-- The second projection of a product is a linear map. -/
def snd : M × M₂ →ₗ[R] M₂ := ⟨prod.snd, λ x y, rfl, λ x y, rfl⟩
end

@[simp] theorem fst_apply (x : M × M₂) : fst R M M₂ x = x.1 := rfl
@[simp] theorem snd_apply (x : M × M₂) : snd R M M₂ x = x.2 := rfl

/-- The prod of two linear maps is a linear map. -/
def prod (f : M →ₗ[R] M₂) (g : M →ₗ[R] M₃) : M →ₗ[R] M₂ × M₃ :=
{ to_fun    := λ x, (f x, g x),
  map_add'  := λ x y, by simp only [prod.mk_add_mk, map_add],
  map_smul' := λ c x, by simp only [prod.smul_mk, map_smul] }

@[simp] theorem prod_apply (f : M →ₗ[R] M₂) (g : M →ₗ[R] M₃) (x : M) :
  prod f g x = (f x, g x) := rfl

@[simp] theorem fst_prod (f : M →ₗ[R] M₂) (g : M →ₗ[R] M₃) :
  (fst R M₂ M₃).comp (prod f g) = f := by ext; refl

@[simp] theorem snd_prod (f : M →ₗ[R] M₂) (g : M →ₗ[R] M₃) :
  (snd R M₂ M₃).comp (prod f g) = g := by ext; refl

@[simp] theorem pair_fst_snd : prod (fst R M M₂) (snd R M M₂) = linear_map.id :=
by ext; refl

section
variables (R M M₂)

/-- The left injection into a product is a linear map. -/
def inl : M →ₗ[R] M × M₂ := by refine ⟨add_monoid_hom.inl _ _, _, _⟩; intros; simp

/-- The right injection into a product is a linear map. -/
def inr : M₂ →ₗ[R] M × M₂ := by refine ⟨add_monoid_hom.inr _ _, _, _⟩; intros; simp

end

@[simp] theorem inl_apply (x : M) : inl R M M₂ x = (x, 0) := rfl
@[simp] theorem inr_apply (x : M₂) : inr R M M₂ x = (0, x) := rfl

theorem inl_injective : function.injective (inl R M M₂) :=
λ _, by simp

theorem inr_injective : function.injective (inr R M M₂) :=
λ _, by simp

/-- The coprod function `λ x : M × M₂, f x.1 + g x.2` is a linear map. -/
def coprod (f : M →ₗ[R] M₃) (g : M₂ →ₗ[R] M₃) : M × M₂ →ₗ[R] M₃ :=
{ to_fun    := λ x, f x.1 + g x.2,
  map_add'  := λ x y, by simp only [map_add, prod.snd_add, prod.fst_add]; cc,
  map_smul' := λ x y, by simp only [smul_add, prod.smul_snd, prod.smul_fst, map_smul] }

@[simp] theorem coprod_apply (f : M →ₗ[R] M₃) (g : M₂ →ₗ[R] M₃) (x : M) (y : M₂) :
  coprod f g (x, y) = f x + g y := rfl

@[simp] theorem coprod_inl (f : M →ₗ[R] M₃) (g : M₂ →ₗ[R] M₃) :
  (coprod f g).comp (inl R M M₂) = f :=
by ext; simp only [map_zero, add_zero, coprod_apply, inl_apply, comp_apply]

@[simp] theorem coprod_inr (f : M →ₗ[R] M₃) (g : M₂ →ₗ[R] M₃) :
  (coprod f g).comp (inr R M M₂) = g :=
by ext; simp only [map_zero, coprod_apply, inr_apply, zero_add, comp_apply]

@[simp] theorem coprod_inl_inr : coprod (inl R M M₂) (inr R M M₂) = linear_map.id :=
by ext ⟨x, y⟩; simp only [prod.mk_add_mk, add_zero, id_apply, coprod_apply,
  inl_apply, inr_apply, zero_add]

theorem fst_eq_coprod : fst R M M₂ = coprod linear_map.id 0 := by ext ⟨x, y⟩; simp

theorem snd_eq_coprod : snd R M M₂ = coprod 0 linear_map.id := by ext ⟨x, y⟩; simp

theorem inl_eq_prod : inl R M M₂ = prod linear_map.id 0 := rfl

theorem inr_eq_prod : inr R M M₂ = prod 0 linear_map.id := rfl

/-- `prod.map` of two linear maps. -/
def prod_map (f : M →ₗ[R] M₃) (g : M₂ →ₗ[R] M₄) : (M × M₂) →ₗ[R] (M₃ × M₄) :=
(f.comp (fst R M M₂)).prod (g.comp (snd R M M₂))

@[simp] theorem prod_map_apply (f : M →ₗ[R] M₃) (g : M₂ →ₗ[R] M₄) (x) :
  f.prod_map g x = (f x.1, g x.2) := rfl

end add_comm_monoid

section add_comm_group

variables [semiring R]
  [add_comm_monoid M] [add_comm_group M₂] [add_comm_group M₃] [add_comm_group M₄]
  [semimodule R M] [semimodule R M₂] [semimodule R M₃] [semimodule R M₄]
  (f g : M →ₗ[R] M₂)

/-- The negation of a linear map is linear. -/
instance : has_neg (M →ₗ[R] M₂) :=
⟨λ f, ⟨λ b, - f b, by simp [add_comm], by simp⟩⟩

@[simp] lemma neg_apply (x : M) : (- f) x = - f x := rfl

@[simp] lemma comp_neg (g : M₂ →ₗ[R] M₃) : g.comp (- f) = - g.comp f := by { ext, simp }

/-- The type of linear maps is an additive group. -/
instance : add_comm_group (M →ₗ[R] M₂) :=
by refine {zero := 0, add := (+), neg := has_neg.neg, ..};
   intros; ext; simp [add_comm, add_left_comm]

instance linear_map_apply_is_add_group_hom (a : M) :
  is_add_group_hom (λ f : M →ₗ[R] M₂, f a) :=
{ map_add := λ f g, linear_map.add_apply f g a }

@[simp] lemma sub_apply (x : M) : (f - g) x = f x - g x := rfl

lemma sub_comp (g : M₂ →ₗ[R] M₃) (h : M₂ →ₗ[R] M₃) :
  (g - h).comp f = g.comp f - h.comp f := rfl

lemma comp_sub (g : M →ₗ[R] M₂) (h : M₂ →ₗ[R] M₃) :
  h.comp (g - f) = h.comp g - h.comp f := by { ext, simp }

end add_comm_group

section comm_semiring
variables [comm_semiring R] [add_comm_monoid M] [add_comm_monoid M₂] [add_comm_monoid M₃]
variables [semimodule R M] [semimodule R M₂] [semimodule R M₃]
variables (f g : M →ₗ[R] M₂)
include R

instance : has_scalar R (M →ₗ[R] M₂) := ⟨λ a f,
  ⟨λ b, a • f b, by simp [smul_add], by simp [smul_smul, mul_comm]⟩⟩

@[simp] lemma smul_apply (a : R) (x : M) : (a • f) x = a • f x := rfl

instance : semimodule R (M →ₗ[R] M₂) :=
by refine { smul := (•), .. }; intros; ext; simp [smul_add, add_smul, smul_smul]

/-- Composition by `f : M₂ → M₃` is a linear map from the space of linear maps `M → M₂`
to the space of linear maps `M₂ → M₃`. -/
def comp_right (f : M₂ →ₗ[R] M₃) : (M →ₗ[R] M₂) →ₗ[R] (M →ₗ[R] M₃) :=
⟨linear_map.comp f,
λ _ _, linear_map.ext $ λ _, f.2 _ _,
λ _ _, linear_map.ext $ λ _, f.3 _ _⟩

theorem smul_comp (g : M₂ →ₗ[R] M₃) (a : R) : (a • g).comp f = a • (g.comp f) :=
rfl

theorem comp_smul (g : M₂ →ₗ[R] M₃) (a : R) : g.comp (a • f) = a • (g.comp f) :=
ext $ assume b, by rw [comp_apply, smul_apply, g.map_smul]; refl

/-- Applying a linear map at `v : M`, seen as a linear map from `M →ₗ[R] M₂` to `M₂`. -/
def applyₗ (v : M) : (M →ₗ[R] M₂) →ₗ[R] M₂ :=
{ to_fun := λ f, f v,
  map_add' := λ f g, f.add_apply g v,
  map_smul' := λ x f, f.smul_apply x v }

end comm_semiring

section semiring

variables [semiring R] [add_comm_monoid M] [semimodule R M]

instance endomorphism_semiring : semiring (M →ₗ[R] M) :=
by refine {mul := (*), one := 1, ..linear_map.add_comm_monoid, ..};
  { intros, apply linear_map.ext, simp {proj := ff} }

lemma mul_apply (f g : M →ₗ[R] M) (x : M) : (f * g) x = f (g x) := rfl

end semiring

section ring

variables [ring R] [add_comm_group M] [semimodule R M]

instance endomorphism_ring : ring (M →ₗ[R] M) :=
{ ..linear_map.endomorphism_semiring, ..linear_map.add_comm_group }

end ring

section comm_ring
variables [comm_ring R] [add_comm_group M] [add_comm_group M₂] [add_comm_group M₃]
variables [semimodule R M] [semimodule R M₂] [semimodule R M₃]

/--
The family of linear maps `M₂ → M` parameterised by `f ∈ M₂ → R`, `x ∈ M`, is linear in `f`, `x`.
-/
def smul_rightₗ : (M₂ →ₗ[R] R) →ₗ[R] M →ₗ[R] M₂ →ₗ[R] M :=
{ to_fun := λ f, {
    to_fun    := linear_map.smul_right f,
    map_add'  := λ m m', by { ext, apply smul_add, },
    map_smul' := λ c m, by { ext, apply smul_comm, } },
  map_add'  := λ f f', by { ext, apply add_smul, },
  map_smul' := λ c f, by { ext, apply mul_smul, } }

@[simp] lemma smul_rightₗ_apply (f : M₂ →ₗ[R] R) (x : M) (c : M₂) :
  (smul_rightₗ : (M₂ →ₗ R) →ₗ M →ₗ M₂ →ₗ M) f x c = (f c) • x := rfl

end comm_ring

end linear_map

/-! ### Properties of submodules -/

namespace submodule

section add_comm_monoid

variables [semiring R] [add_comm_monoid M] [add_comm_monoid M₂] [add_comm_monoid M₃]
variables [semimodule R M] [semimodule R M₂] [semimodule R M₃]
variables (p p' : submodule R M) (q q' : submodule R M₂)
variables {r : R} {x y : M}
open set

instance : partial_order (submodule R M) :=
{ le := λ p p', ∀ ⦃x⦄, x ∈ p → x ∈ p',
  ..partial_order.lift (coe : submodule R M → set M) coe_injective }

variables {p p'}

lemma le_def : p ≤ p' ↔ (p : set M) ⊆ p' := iff.rfl

lemma le_def' : p ≤ p' ↔ ∀ x ∈ p, x ∈ p' := iff.rfl

lemma lt_def : p < p' ↔ (p : set M) ⊂ p' := iff.rfl

lemma not_le_iff_exists : ¬ (p ≤ p') ↔ ∃ x ∈ p, x ∉ p' := not_subset

lemma exists_of_lt {p p' : submodule R M} : p < p' → ∃ x ∈ p', x ∉ p := exists_of_ssubset

lemma lt_iff_le_and_exists : p < p' ↔ p ≤ p' ∧ ∃ x ∈ p', x ∉ p :=
by rw [lt_iff_le_not_le, not_le_iff_exists]

/-- If two submodules `p` and `p'` satisfy `p ⊆ p'`, then `of_le p p'` is the linear map version of
this inclusion. -/
def of_le (h : p ≤ p') : p →ₗ[R] p' :=
p.subtype.cod_restrict p' $ λ ⟨x, hx⟩, h hx

@[simp] theorem coe_of_le (h : p ≤ p') (x : p) :
  (of_le h x : M) = x := rfl

theorem of_le_apply (h : p ≤ p') (x : p) : of_le h x = ⟨x, h x.2⟩ := rfl

variables (p p')

lemma subtype_comp_of_le (p q : submodule R M) (h : p ≤ q) :
  q.subtype.comp (of_le h) = p.subtype :=
by { ext ⟨b, hb⟩, refl }

/-- The set `{0}` is the bottom element of the lattice of submodules. -/
instance : has_bot (submodule R M) :=
⟨{ carrier := {0}, smul_mem' := by simp { contextual := tt }, .. (⊥ : add_submonoid M)}⟩

instance inhabited' : inhabited (submodule R M) := ⟨⊥⟩

@[simp] lemma bot_coe : ((⊥ : submodule R M) : set M) = {0} := rfl

section
variables (R)
@[simp] lemma mem_bot : x ∈ (⊥ : submodule R M) ↔ x = 0 := mem_singleton_iff
end

lemma nonzero_mem_of_bot_lt {I : submodule R M} (bot_lt : ⊥ < I) : ∃ a : I, a ≠ 0 :=
begin
  have h := (submodule.lt_iff_le_and_exists.1 bot_lt).2,
  tidy,
end

instance : order_bot (submodule R M) :=
{ bot := ⊥,
  bot_le := λ p x, by simp {contextual := tt},
  ..submodule.partial_order }

protected lemma eq_bot_iff (p : submodule R M) : p = ⊥ ↔ ∀ x ∈ p, x = (0 : M) :=
⟨ λ h, h.symm ▸ λ x hx, (mem_bot R).mp hx,
  λ h, eq_bot_iff.mpr (λ x hx, (mem_bot R).mpr (h x hx)) ⟩

protected lemma ne_bot_iff (p : submodule R M) : p ≠ ⊥ ↔ ∃ x ∈ p, x ≠ (0 : M) :=
by { haveI := classical.prop_decidable, simp_rw [ne.def, p.eq_bot_iff, not_forall] }

/-- The universal set is the top element of the lattice of submodules. -/
instance : has_top (submodule R M) :=
⟨{ carrier := univ, smul_mem' := λ _ _ _, trivial, .. (⊤ : add_submonoid M)}⟩

@[simp] lemma top_coe : ((⊤ : submodule R M) : set M) = univ := rfl

@[simp] lemma mem_top : x ∈ (⊤ : submodule R M) := trivial

lemma eq_bot_of_zero_eq_one (zero_eq_one : (0 : R) = 1) : p = ⊥ :=
by ext x; simp [semimodule.eq_zero_of_zero_eq_one x zero_eq_one]

instance : order_top (submodule R M) :=
{ top := ⊤,
  le_top := λ p x _, trivial,
  ..submodule.partial_order }

instance : has_Inf (submodule R M) :=
⟨λ S, {
  carrier   := ⋂ s ∈ S, (s : set M),
  zero_mem' := by simp,
  add_mem'  := by simp [add_mem] {contextual := tt},
  smul_mem' := by simp [smul_mem] {contextual := tt} }⟩

private lemma Inf_le' {S : set (submodule R M)} {p} : p ∈ S → Inf S ≤ p :=
bInter_subset_of_mem

private lemma le_Inf' {S : set (submodule R M)} {p} : (∀p' ∈ S, p ≤ p') → p ≤ Inf S :=
subset_bInter

instance : has_inf (submodule R M) :=
⟨λ p p', {
  carrier   := p ∩ p',
  zero_mem' := by simp,
  add_mem'  := by simp [add_mem] {contextual := tt},
  smul_mem' := by simp [smul_mem] {contextual := tt} }⟩

instance : complete_lattice (submodule R M) :=
{ sup          := λ a b, Inf {x | a ≤ x ∧ b ≤ x},
  le_sup_left  := λ a b, le_Inf' $ λ x ⟨ha, hb⟩, ha,
  le_sup_right := λ a b, le_Inf' $ λ x ⟨ha, hb⟩, hb,
  sup_le       := λ a b c h₁ h₂, Inf_le' ⟨h₁, h₂⟩,
  inf          := (⊓),
  le_inf       := λ a b c, subset_inter,
  inf_le_left  := λ a b, inter_subset_left _ _,
  inf_le_right := λ a b, inter_subset_right _ _,
  Sup          := λtt, Inf {t | ∀t'∈tt, t' ≤ t},
  le_Sup       := λ s p hs, le_Inf' $ λ p' hp', hp' _ hs,
  Sup_le       := λ s p hs, Inf_le' hs,
  Inf          := Inf,
  le_Inf       := λ s a, le_Inf',
  Inf_le       := λ s a, Inf_le',
  ..submodule.order_top,
  ..submodule.order_bot }

instance add_comm_monoid_submodule : add_comm_monoid (submodule R M) :=
{ add := (⊔),
  add_assoc := λ _ _ _, sup_assoc,
  zero := ⊥,
  zero_add := λ _, bot_sup_eq,
  add_zero := λ _, sup_bot_eq,
  add_comm := λ _ _, sup_comm }

@[simp] lemma add_eq_sup (p q : submodule R M) : p + q = p ⊔ q := rfl
@[simp] lemma zero_eq_bot : (0 : submodule R M) = ⊥ := rfl

lemma eq_top_iff' {p : submodule R M} : p = ⊤ ↔ ∀ x, x ∈ p :=
eq_top_iff.trans ⟨λ h x, @h x trivial, λ h x _, h x⟩

lemma bot_ne_top [nontrivial M] : (⊥ : submodule R M) ≠ ⊤ :=
λ h, let ⟨a, ha⟩ := exists_ne (0 : M) in ha $ (mem_bot R).1 $ (eq_top_iff.1 h) trivial

@[simp] theorem inf_coe : (p ⊓ p' : set M) = p ∩ p' := rfl

@[simp] theorem mem_inf {p p' : submodule R M} :
  x ∈ p ⊓ p' ↔ x ∈ p ∧ x ∈ p' := iff.rfl

@[simp] theorem Inf_coe (P : set (submodule R M)) : (↑(Inf P) : set M) = ⋂ p ∈ P, ↑p := rfl

@[simp] theorem infi_coe {ι} (p : ι → submodule R M) :
  (↑⨅ i, p i : set M) = ⋂ i, ↑(p i) :=
by rw [infi, Inf_coe]; ext a; simp; exact
⟨λ h i, h _ i rfl, λ h i x e, e ▸ h _⟩

@[simp] lemma mem_Inf {S : set (submodule R M)} {x : M} : x ∈ Inf S ↔ ∀ p ∈ S, x ∈ p :=
set.mem_bInter_iff

@[simp] theorem mem_infi {ι} (p : ι → submodule R M) :
  x ∈ (⨅ i, p i) ↔ ∀ i, x ∈ p i :=
by rw [← mem_coe, infi_coe, mem_Inter]; refl

theorem disjoint_def {p p' : submodule R M} :
  disjoint p p' ↔ ∀ x ∈ p, x ∈ p' → x = (0:M) :=
show (∀ x, x ∈ p ∧ x ∈ p' → x ∈ ({0} : set M)) ↔ _, by simp

theorem disjoint_def' {p p' : submodule R M} :
  disjoint p p' ↔ ∀ (x ∈ p) (y ∈ p'), x = y → x = (0:M) :=
disjoint_def.trans ⟨λ h x hx y hy hxy, h x hx $ hxy.symm ▸ hy,
  λ h x hx hx', h _ hx x hx' rfl⟩

theorem mem_right_iff_eq_zero_of_disjoint {p p' : submodule R M} (h : disjoint p p') {x : p} :
  (x:M) ∈ p' ↔ x = 0 :=
⟨λ hx, coe_eq_zero.1 $ disjoint_def.1 h x x.2 hx, λ h, h.symm ▸ p'.zero_mem⟩

theorem mem_left_iff_eq_zero_of_disjoint {p p' : submodule R M} (h : disjoint p p') {x : p'} :
  (x:M) ∈ p ↔ x = 0 :=
⟨λ hx, coe_eq_zero.1 $ disjoint_def.1 h x hx x.2, λ h, h.symm ▸ p.zero_mem⟩

/-- The pushforward of a submodule `p ⊆ M` by `f : M → M₂` -/
def map (f : M →ₗ[R] M₂) (p : submodule R M) : submodule R M₂ :=
{ carrier   := f '' p,
  smul_mem' := by rintro a _ ⟨b, hb, rfl⟩; exact ⟨_, p.smul_mem _ hb, f.map_smul _ _⟩,
  .. p.to_add_submonoid.map f.to_add_monoid_hom }

@[simp] lemma map_coe (f : M →ₗ[R] M₂) (p : submodule R M) :
  (map f p : set M₂) = f '' p := rfl

@[simp] lemma mem_map {f : M →ₗ[R] M₂} {p : submodule R M} {x : M₂} :
  x ∈ map f p ↔ ∃ y, y ∈ p ∧ f y = x := iff.rfl

theorem mem_map_of_mem {f : M →ₗ[R] M₂} {p : submodule R M} {r} (h : r ∈ p) : f r ∈ map f p :=
set.mem_image_of_mem _ h

@[simp] lemma map_id : map linear_map.id p = p :=
submodule.ext $ λ a, by simp

lemma map_comp (f : M →ₗ[R] M₂) (g : M₂ →ₗ[R] M₃) (p : submodule R M) :
  map (g.comp f) p = map g (map f p) :=
submodule.coe_injective $ by simp [map_coe]; rw ← image_comp

lemma map_mono {f : M →ₗ[R] M₂} {p p' : submodule R M} : p ≤ p' → map f p ≤ map f p' :=
image_subset _

@[simp] lemma map_zero : map (0 : M →ₗ[R] M₂) p = ⊥ :=
have ∃ (x : M), x ∈ p := ⟨0, p.zero_mem⟩,
ext $ by simp [this, eq_comm]

/-- The pullback of a submodule `p ⊆ M₂` along `f : M → M₂` -/
def comap (f : M →ₗ[R] M₂) (p : submodule R M₂) : submodule R M :=
{ carrier   := f ⁻¹' p,
  smul_mem' := λ a x h, by simp [p.smul_mem _ h],
  .. p.to_add_submonoid.comap f.to_add_monoid_hom }

@[simp] lemma comap_coe (f : M →ₗ[R] M₂) (p : submodule R M₂) :
  (comap f p : set M) = f ⁻¹' p := rfl

@[simp] lemma mem_comap {f : M →ₗ[R] M₂} {p : submodule R M₂} :
  x ∈ comap f p ↔ f x ∈ p := iff.rfl

lemma comap_id : comap linear_map.id p = p :=
submodule.coe_injective rfl

lemma comap_comp (f : M →ₗ[R] M₂) (g : M₂ →ₗ[R] M₃) (p : submodule R M₃) :
  comap (g.comp f) p = comap f (comap g p) := rfl

lemma comap_mono {f : M →ₗ[R] M₂} {q q' : submodule R M₂} : q ≤ q' → comap f q ≤ comap f q' :=
preimage_mono

lemma map_le_iff_le_comap {f : M →ₗ[R] M₂} {p : submodule R M} {q : submodule R M₂} :
  map f p ≤ q ↔ p ≤ comap f q := image_subset_iff

lemma gc_map_comap (f : M →ₗ[R] M₂) : galois_connection (map f) (comap f)
| p q := map_le_iff_le_comap

@[simp] lemma map_bot (f : M →ₗ[R] M₂) : map f ⊥ = ⊥ :=
(gc_map_comap f).l_bot

@[simp] lemma map_sup (f : M →ₗ[R] M₂) : map f (p ⊔ p') = map f p ⊔ map f p' :=
(gc_map_comap f).l_sup

@[simp] lemma map_supr {ι : Sort*} (f : M →ₗ[R] M₂) (p : ι → submodule R M) :
  map f (⨆i, p i) = (⨆i, map f (p i)) :=
(gc_map_comap f).l_supr

@[simp] lemma comap_top (f : M →ₗ[R] M₂) : comap f ⊤ = ⊤ := rfl

@[simp] lemma comap_inf (f : M →ₗ[R] M₂) : comap f (q ⊓ q') = comap f q ⊓ comap f q' := rfl

@[simp] lemma comap_infi {ι : Sort*} (f : M →ₗ[R] M₂) (p : ι → submodule R M₂) :
  comap f (⨅i, p i) = (⨅i, comap f (p i)) :=
(gc_map_comap f).u_infi

@[simp] lemma comap_zero : comap (0 : M →ₗ[R] M₂) q = ⊤ :=
ext $ by simp

lemma map_comap_le (f : M →ₗ[R] M₂) (q : submodule R M₂) : map f (comap f q) ≤ q :=
(gc_map_comap f).l_u_le _

lemma le_comap_map (f : M →ₗ[R] M₂) (p : submodule R M) : p ≤ comap f (map f p) :=
(gc_map_comap f).le_u_l _

--TODO(Mario): is there a way to prove this from order properties?
lemma map_inf_eq_map_inf_comap {f : M →ₗ[R] M₂}
  {p : submodule R M} {p' : submodule R M₂} :
  map f p ⊓ p' = map f (p ⊓ comap f p') :=
le_antisymm
  (by rintro _ ⟨⟨x, h₁, rfl⟩, h₂⟩; exact ⟨_, ⟨h₁, h₂⟩, rfl⟩)
  (le_inf (map_mono inf_le_left) (map_le_iff_le_comap.2 inf_le_right))

lemma map_comap_subtype : map p.subtype (comap p.subtype p') = p ⊓ p' :=
ext $ λ x, ⟨by rintro ⟨⟨_, h₁⟩, h₂, rfl⟩; exact ⟨h₁, h₂⟩, λ ⟨h₁, h₂⟩, ⟨⟨_, h₁⟩, h₂, rfl⟩⟩

lemma eq_zero_of_bot_submodule : ∀(b : (⊥ : submodule R M)), b = 0
| ⟨b', hb⟩ := subtype.eq $ show b' = 0, from (mem_bot R).1 hb

section
variables (R)

/-- The span of a set `s ⊆ M` is the smallest submodule of M that contains `s`. -/
def span (s : set M) : submodule R M := Inf {p | s ⊆ p}
end

variables {s t : set M}
lemma mem_span : x ∈ span R s ↔ ∀ p : submodule R M, s ⊆ p → x ∈ p :=
mem_bInter_iff

lemma subset_span : s ⊆ span R s :=
λ x h, mem_span.2 $ λ p hp, hp h

lemma span_le {p} : span R s ≤ p ↔ s ⊆ p :=
⟨subset.trans subset_span, λ ss x h, mem_span.1 h _ ss⟩

lemma span_mono (h : s ⊆ t) : span R s ≤ span R t :=
span_le.2 $ subset.trans h subset_span

lemma span_eq_of_le (h₁ : s ⊆ p) (h₂ : p ≤ span R s) : span R s = p :=
le_antisymm (span_le.2 h₁) h₂

@[simp] lemma span_eq : span R (p : set M) = p :=
span_eq_of_le _ (subset.refl _) subset_span

lemma map_span (f : M →ₗ[R] M₂) (s : set M) :
  (span R s).map f = span R (f '' s) :=
eq.symm $ span_eq_of_le _ (set.image_subset f subset_span) $
map_le_iff_le_comap.2 $ span_le.2 $ λ x hx, subset_span ⟨x, hx, rfl⟩

/-- An induction principle for span membership. If `p` holds for 0 and all elements of `s`, and is
preserved under addition and scalar multiplication, then `p` holds for all elements of the span of
`s`. -/
@[elab_as_eliminator] lemma span_induction {p : M → Prop} (h : x ∈ span R s)
  (Hs : ∀ x ∈ s, p x) (H0 : p 0)
  (H1 : ∀ x y, p x → p y → p (x + y))
  (H2 : ∀ (a:R) x, p x → p (a • x)) : p x :=
(@span_le _ _ _ _ _ _ ⟨p, H0, H1, H2⟩).2 Hs h

section
variables (R M)

/-- `span` forms a Galois insertion with the coercion from submodule to set. -/
protected def gi : galois_insertion (@span R M _ _ _) coe :=
{ choice := λ s _, span R s,
  gc := λ s t, span_le,
  le_l_u := λ s, subset_span,
  choice_eq := λ s h, rfl }

end

@[simp] lemma span_empty : span R (∅ : set M) = ⊥ :=
(submodule.gi R M).gc.l_bot

@[simp] lemma span_univ : span R (univ : set M) = ⊤ :=
eq_top_iff.2 $ le_def.2 $ subset_span

lemma span_union (s t : set M) : span R (s ∪ t) = span R s ⊔ span R t :=
(submodule.gi R M).gc.l_sup

lemma span_Union {ι} (s : ι → set M) : span R (⋃ i, s i) = ⨆ i, span R (s i) :=
(submodule.gi R M).gc.l_supr

@[simp] theorem coe_supr_of_directed {ι} [hι : nonempty ι]
  (S : ι → submodule R M) (H : directed (≤) S) :
  ((supr S : submodule R M) : set M) = ⋃ i, S i :=
begin
  refine subset.antisymm _ (Union_subset $ le_supr S),
  suffices : (span R (⋃ i, (S i : set M)) : set M) ⊆ ⋃ (i : ι), ↑(S i),
    by simpa only [span_Union, span_eq] using this,
  refine (λ x hx, span_induction hx (λ _, id) _ _ _);
    simp only [mem_Union, exists_imp_distrib],
  { exact hι.elim (λ i, ⟨i, (S i).zero_mem⟩) },
  { intros x y i hi j hj,
    rcases H i j with ⟨k, ik, jk⟩,
    exact ⟨k, add_mem _ (ik hi) (jk hj)⟩ },
  { exact λ a x i hi, ⟨i, smul_mem _ a hi⟩ },
end

lemma mem_sup_left {S T : submodule R M} : ∀ {x : M}, x ∈ S → x ∈ S ⊔ T :=
show S ≤ S ⊔ T, from le_sup_left

lemma mem_sup_right {S T : submodule R M} : ∀ {x : M}, x ∈ T → x ∈ S ⊔ T :=
show T ≤ S ⊔ T, from le_sup_right

lemma mem_supr_of_mem {ι : Sort*} {b : M} {p : ι → submodule R M} (i : ι) (h : b ∈ p i) :
  b ∈ (⨆i, p i) :=
have p i ≤ (⨆i, p i) := le_supr p i,
@this b h

lemma mem_Sup_of_mem {S : set (submodule R M)} {s : submodule R M}
  (hs : s ∈ S) : ∀ {x : M}, x ∈ s → x ∈ Sup S :=
show s ≤ Sup S, from le_Sup hs

@[simp] theorem mem_supr_of_directed {ι} [nonempty ι]
  (S : ι → submodule R M) (H : directed (≤) S) {x} :
  x ∈ supr S ↔ ∃ i, x ∈ S i :=
by { rw [← mem_coe, coe_supr_of_directed S H, mem_Union], refl }

theorem mem_Sup_of_directed {s : set (submodule R M)}
  {z} (hs : s.nonempty) (hdir : directed_on (≤) s) :
  z ∈ Sup s ↔ ∃ y ∈ s, z ∈ y :=
begin
  haveI : nonempty s := hs.to_subtype,
  simp only [Sup_eq_supr', mem_supr_of_directed _ hdir.directed_coe, set_coe.exists, subtype.coe_mk]
end

section

variables {p p'}

lemma mem_sup : x ∈ p ⊔ p' ↔ ∃ (y ∈ p) (z ∈ p'), y + z = x :=
⟨λ h, begin
  rw [← span_eq p, ← span_eq p', ← span_union] at h,
  apply span_induction h,
  { rintro y (h | h),
    { exact ⟨y, h, 0, by simp, by simp⟩ },
    { exact ⟨0, by simp, y, h, by simp⟩ } },
  { exact ⟨0, by simp, 0, by simp⟩ },
  { rintro _ _ ⟨y₁, hy₁, z₁, hz₁, rfl⟩ ⟨y₂, hy₂, z₂, hz₂, rfl⟩,
    exact ⟨_, add_mem _ hy₁ hy₂, _, add_mem _ hz₁ hz₂, by simp [add_assoc]; cc⟩ },
  { rintro a _ ⟨y, hy, z, hz, rfl⟩,
    exact ⟨_, smul_mem _ a hy, _, smul_mem _ a hz, by simp [smul_add]⟩ }
end,
by rintro ⟨y, hy, z, hz, rfl⟩; exact add_mem _
  ((le_sup_left : p ≤ p ⊔ p') hy)
  ((le_sup_right : p' ≤ p ⊔ p') hz)⟩

lemma mem_sup' : x ∈ p ⊔ p' ↔ ∃ (y : p) (z : p'), (y:M) + z = x :=
mem_sup.trans $ by simp only [submodule.exists, coe_mk]

end

lemma mem_span_singleton_self (x : M) : x ∈ span R ({x} : set M) := subset_span rfl

lemma nontrivial_span_singleton {x : M} (h : x ≠ 0) : nontrivial (submodule.span R ({x} : set M)) :=
⟨begin
    use [0, x, submodule.mem_span_singleton_self x],
    intros H,
    rw [eq_comm, submodule.mk_eq_zero] at H,
    exact h H
end⟩

lemma mem_span_singleton {y : M} : x ∈ span R ({y} : set M) ↔ ∃ a:R, a • y = x :=
⟨λ h, begin
  apply span_induction h,
  { rintro y (rfl|⟨⟨⟩⟩), exact ⟨1, by simp⟩ },
  { exact ⟨0, by simp⟩ },
  { rintro _ _ ⟨a, rfl⟩ ⟨b, rfl⟩,
    exact ⟨a + b, by simp [add_smul]⟩ },
  { rintro a _ ⟨b, rfl⟩,
    exact ⟨a * b, by simp [smul_smul]⟩ }
end,
by rintro ⟨a, y, rfl⟩; exact
  smul_mem _ _ (subset_span $ by simp)⟩

lemma le_span_singleton_iff {s : submodule R M} {v₀ : M} :
  s ≤ span R {v₀} ↔ ∀ v ∈ s, ∃ r : R, r • v₀ = v :=
by simp_rw [le_def', mem_span_singleton]

lemma span_singleton_eq_range (y : M) : (span R ({y} : set M) : set M) = range ((• y) : R → M) :=
set.ext $ λ x, mem_span_singleton

lemma span_singleton_smul_le (r : R) (x : M) : span R ({r • x} : set M) ≤ span R {x} :=
begin
  rw [span_le, set.singleton_subset_iff, mem_coe],
  exact smul_mem _ _ (mem_span_singleton_self _)
end

lemma span_singleton_smul_eq {K E : Type*} [division_ring K] [add_comm_group E] [module K E]
  {r : K} (x : E) (hr : r ≠ 0) : span K ({r • x} : set E) = span K {x} :=
begin
  refine le_antisymm (span_singleton_smul_le r x) _,
  convert span_singleton_smul_le r⁻¹ (r • x),
  exact (inv_smul_smul' hr _).symm
end

lemma disjoint_span_singleton {K E : Type*} [division_ring K] [add_comm_group E] [module K E]
  {s : submodule K E} {x : E} :
  disjoint s (span K {x}) ↔ (x ∈ s → x = 0) :=
begin
  refine disjoint_def.trans ⟨λ H hx, H x hx $ subset_span $ mem_singleton x, _⟩,
  assume H y hy hyx,
  obtain ⟨c, hc⟩ := mem_span_singleton.1 hyx,
  subst y,
  classical, by_cases hc : c = 0, by simp only [hc, zero_smul],
  rw [s.smul_mem_iff hc] at hy,
  rw [H hy, smul_zero]
end

lemma disjoint_span_singleton' {K E : Type*} [division_ring K] [add_comm_group E] [module K E]
  {p : submodule K E} {x : E} (x0 : x ≠ 0) :
  disjoint p (span K {x}) ↔ x ∉ p :=
disjoint_span_singleton.trans ⟨λ h₁ h₂, x0 (h₁ h₂), λ h₁ h₂, (h₁ h₂).elim⟩

lemma mem_span_insert {y} : x ∈ span R (insert y s) ↔ ∃ (a:R) (z ∈ span R s), x = a • y + z :=
begin
  simp only [← union_singleton, span_union, mem_sup, mem_span_singleton, exists_prop,
    exists_exists_eq_and],
  rw [exists_comm],
  simp only [eq_comm, add_comm, exists_and_distrib_left]
end

lemma span_insert_eq_span (h : x ∈ span R s) : span R (insert x s) = span R s :=
span_eq_of_le _ (set.insert_subset.mpr ⟨h, subset_span⟩) (span_mono $ subset_insert _ _)

lemma span_span : span R (span R s : set M) = span R s := span_eq _

lemma span_eq_bot : span R (s : set M) = ⊥ ↔ ∀ x ∈ s, (x:M) = 0 :=
eq_bot_iff.trans ⟨
  λ H x h, (mem_bot R).1 $ H $ subset_span h,
  λ H, span_le.2 (λ x h, (mem_bot R).2 $ H x h)⟩

@[simp] lemma span_singleton_eq_bot : span R ({x} : set M) = ⊥ ↔ x = 0 :=
span_eq_bot.trans $ by simp

@[simp] lemma span_zero : span R (0 : set M) = ⊥ := by rw [←singleton_zero, span_singleton_eq_bot]

@[simp] lemma span_image (f : M →ₗ[R] M₂) : span R (f '' s) = map f (span R s) :=
span_eq_of_le _ (image_subset _ subset_span) $ map_le_iff_le_comap.2 $
span_le.2 $ image_subset_iff.1 subset_span

lemma supr_eq_span {ι : Sort w} (p : ι → submodule R M) :
  (⨆ (i : ι), p i) = submodule.span R (⋃ (i : ι), ↑(p i)) :=
le_antisymm
  (supr_le $ assume i, subset.trans (assume m hm, set.mem_Union.mpr ⟨i, hm⟩) subset_span)
  (span_le.mpr $ Union_subset_iff.mpr $ assume i m hm, mem_supr_of_mem i hm)

lemma span_singleton_le_iff_mem (m : M) (p : submodule R M) :
  span R {m} ≤ p ↔ m ∈ p :=
by rw [span_le, singleton_subset_iff, mem_coe]

lemma lt_add_iff_not_mem {I : submodule R M} {a : M} : I < I + span R {a} ↔ a ∉ I :=
begin
  split,
  { intro h,
    by_contra akey,
    have h1 : I + span R {a} ≤ I,
    { simp only [add_eq_sup, sup_le_iff],
      split,
      { exact le_refl I, },
      { exact (span_singleton_le_iff_mem a I).mpr akey, } },
    have h2 := gt_of_ge_of_gt h1 h,
    exact lt_irrefl I h2, },
  { intro h,
    apply lt_iff_le_and_exists.mpr, split,
    simp only [add_eq_sup, le_sup_left],
    use a,
    split, swap, { assumption, },
    { have : span R {a} ≤ I + span R{a} := le_sup_right,
      exact this (mem_span_singleton_self a), } },
end

lemma mem_supr {ι : Sort w} (p : ι → submodule R M) {m : M} :
  (m ∈ ⨆ i, p i) ↔ (∀ N, (∀ i, p i ≤ N) → m ∈ N) :=
begin
  rw [← span_singleton_le_iff_mem, le_supr_iff],
  simp only [span_singleton_le_iff_mem],
end

/-- The product of two submodules is a submodule. -/
def prod : submodule R (M × M₂) :=
{ carrier   := set.prod p q,
  smul_mem' := by rintro a ⟨x, y⟩ ⟨hx, hy⟩; exact ⟨smul_mem _ a hx, smul_mem _ a hy⟩,
  .. p.to_add_submonoid.prod q.to_add_submonoid }

@[simp] lemma prod_coe :
  (prod p q : set (M × M₂)) = set.prod p q := rfl

@[simp] lemma mem_prod {p : submodule R M} {q : submodule R M₂} {x : M × M₂} :
  x ∈ prod p q ↔ x.1 ∈ p ∧ x.2 ∈ q := set.mem_prod

lemma span_prod_le (s : set M) (t : set M₂) :
  span R (set.prod s t) ≤ prod (span R s) (span R t) :=
span_le.2 $ set.prod_mono subset_span subset_span

@[simp] lemma prod_top : (prod ⊤ ⊤ : submodule R (M × M₂)) = ⊤ :=
by ext; simp

@[simp] lemma prod_bot : (prod ⊥ ⊥ : submodule R (M × M₂)) = ⊥ :=
by ext ⟨x, y⟩; simp [prod.zero_eq_mk]

lemma prod_mono {p p' : submodule R M} {q q' : submodule R M₂} :
  p ≤ p' → q ≤ q' → prod p q ≤ prod p' q' := prod_mono

@[simp] lemma prod_inf_prod : prod p q ⊓ prod p' q' = prod (p ⊓ p') (q ⊓ q') :=
coe_injective set.prod_inter_prod

@[simp] lemma prod_sup_prod : prod p q ⊔ prod p' q' = prod (p ⊔ p') (q ⊔ q') :=
begin
  refine le_antisymm (sup_le
    (prod_mono le_sup_left le_sup_left)
    (prod_mono le_sup_right le_sup_right)) _,
  simp [le_def'], intros xx yy hxx hyy,
  rcases mem_sup.1 hxx with ⟨x, hx, x', hx', rfl⟩,
  rcases mem_sup.1 hyy with ⟨y, hy, y', hy', rfl⟩,
  refine mem_sup.2 ⟨(x, y), ⟨hx, hy⟩, (x', y'), ⟨hx', hy'⟩, rfl⟩
end

end add_comm_monoid

variables [ring R] [add_comm_group M] [add_comm_group M₂] [add_comm_group M₃]
variables [semimodule R M] [semimodule R M₂] [semimodule R M₃]
variables (p p' : submodule R M) (q q' : submodule R M₂)
variables {r : R} {x y : M}
open set

@[simp] lemma neg_coe : -(p : set M) = p := set.ext $ λ x, p.neg_mem_iff

@[simp] protected lemma map_neg (f : M →ₗ[R] M₂) : map (-f) p = map f p :=
ext $ λ y, ⟨λ ⟨x, hx, hy⟩, hy ▸ ⟨-x, neg_mem _ hx, f.map_neg x⟩,
  λ ⟨x, hx, hy⟩, hy ▸ ⟨-x, neg_mem _ hx, ((-f).map_neg _).trans (neg_neg (f x))⟩⟩

@[simp] lemma span_neg (s : set M) : span R (-s) = span R s :=
calc span R (-s) = span R ((-linear_map.id : M →ₗ[R] M) '' s) : by simp
 ... = map (-linear_map.id) (span R s) : (map_span _ _).symm
... = span R s : by simp

lemma mem_span_insert' {y} {s : set M} : x ∈ span R (insert y s) ↔ ∃(a:R), x + a • y ∈ span R s :=
begin
  rw mem_span_insert, split,
  { rintro ⟨a, z, hz, rfl⟩, exact ⟨-a, by simp [hz, add_assoc]⟩ },
  { rintro ⟨a, h⟩, exact ⟨-a, _, h, by simp [add_comm, add_left_comm]⟩ }
end

-- TODO(Mario): Factor through add_subgroup
/-- The equivalence relation associated to a submodule `p`, defined by `x ≈ y` iff `y - x ∈ p`. -/
def quotient_rel : setoid M :=
⟨λ x y, x - y ∈ p, λ x, by simp,
 λ x y h, by simpa using neg_mem _ h,
 λ x y z h₁ h₂, by simpa [sub_eq_add_neg, add_left_comm, add_assoc] using add_mem _ h₁ h₂⟩

/-- The quotient of a module `M` by a submodule `p ⊆ M`. -/
def quotient : Type* := quotient (quotient_rel p)

namespace quotient

/-- Map associating to an element of `M` the corresponding element of `M/p`,
when `p` is a submodule of `M`. -/
def mk {p : submodule R M} : M → quotient p := quotient.mk'

@[simp] theorem mk_eq_mk {p : submodule R M} (x : M) : (quotient.mk x : quotient p) = mk x := rfl
@[simp] theorem mk'_eq_mk {p : submodule R M} (x : M) : (quotient.mk' x : quotient p) = mk x := rfl
@[simp] theorem quot_mk_eq_mk {p : submodule R M} (x : M) : (quot.mk _ x : quotient p) = mk x := rfl

protected theorem eq {x y : M} : (mk x : quotient p) = mk y ↔ x - y ∈ p := quotient.eq'

instance : has_zero (quotient p) := ⟨mk 0⟩
instance : inhabited (quotient p) := ⟨0⟩

@[simp] theorem mk_zero : mk 0 = (0 : quotient p) := rfl

@[simp] theorem mk_eq_zero : (mk x : quotient p) = 0 ↔ x ∈ p :=
by simpa using (quotient.eq p : mk x = 0 ↔ _)

instance : has_add (quotient p) :=
⟨λ a b, quotient.lift_on₂' a b (λ a b, mk (a + b)) $
  λ a₁ a₂ b₁ b₂ h₁ h₂, (quotient.eq p).2 $
    by simpa [sub_eq_add_neg, add_left_comm, add_comm] using add_mem p h₁ h₂⟩

@[simp] theorem mk_add : (mk (x + y) : quotient p) = mk x + mk y := rfl

instance : has_neg (quotient p) :=
⟨λ a, quotient.lift_on' a (λ a, mk (-a)) $
 λ a b h, (quotient.eq p).2 $ by simpa using neg_mem p h⟩

@[simp] theorem mk_neg : (mk (-x) : quotient p) = -mk x := rfl

instance : add_comm_group (quotient p) :=
by refine {zero := 0, add := (+), neg := has_neg.neg, ..};
   repeat {rintro ⟨⟩};
   simp [-mk_zero, (mk_zero p).symm, -mk_add, (mk_add p).symm, -mk_neg, (mk_neg p).symm]; cc

instance : has_scalar R (quotient p) :=
⟨λ a x, quotient.lift_on' x (λ x, mk (a • x)) $
 λ x y h, (quotient.eq p).2 $ by simpa [smul_sub] using smul_mem p a h⟩

@[simp] theorem mk_smul : (mk (r • x) : quotient p) = r • mk x := rfl

instance : semimodule R (quotient p) :=
semimodule.of_core $ by refine {smul := (•), ..};
  repeat {rintro ⟨⟩ <|> intro}; simp [smul_add, add_smul, smul_smul,
    -mk_add, (mk_add p).symm, -mk_smul, (mk_smul p).symm]

lemma mk_surjective : function.surjective (@mk _ _ _ _ _ p) :=
by { rintros ⟨x⟩, exact ⟨x, rfl⟩ }

lemma nontrivial_of_lt_top (h : p < ⊤) : nontrivial (p.quotient) :=
begin
  obtain ⟨x, _, not_mem_s⟩ := exists_of_lt h,
  refine ⟨⟨mk x, 0, _⟩⟩,
  simpa using not_mem_s
end

end quotient

lemma quot_hom_ext ⦃f g : quotient p →ₗ[R] M₂⦄ (h : ∀ x, f (quotient.mk x) = g (quotient.mk x)) :
  f = g :=
linear_map.ext $ λ x, quotient.induction_on' x h

end submodule

namespace submodule
variables [field K]
variables [add_comm_group V] [vector_space K V]
variables [add_comm_group V₂] [vector_space K V₂]

lemma comap_smul (f : V →ₗ[K] V₂) (p : submodule K V₂) (a : K) (h : a ≠ 0) :
  p.comap (a • f) = p.comap f :=
by ext b; simp only [submodule.mem_comap, p.smul_mem_iff h, linear_map.smul_apply]

lemma map_smul (f : V →ₗ[K] V₂) (p : submodule K V) (a : K) (h : a ≠ 0) :
  p.map (a • f) = p.map f :=
le_antisymm
  begin rw [map_le_iff_le_comap, comap_smul f _ a h, ← map_le_iff_le_comap], exact le_refl _ end
  begin rw [map_le_iff_le_comap, ← comap_smul f _ a h, ← map_le_iff_le_comap], exact le_refl _ end


lemma comap_smul' (f : V →ₗ[K] V₂) (p : submodule K V₂) (a : K) :
  p.comap (a • f) = (⨅ h : a ≠ 0, p.comap f) :=
by classical; by_cases a = 0; simp [h, comap_smul]

lemma map_smul' (f : V →ₗ[K] V₂) (p : submodule K V) (a : K) :
  p.map (a • f) = (⨆ h : a ≠ 0, p.map f) :=
by classical; by_cases a = 0; simp [h, map_smul]

end submodule

/-! ### Properties of linear maps -/
namespace linear_map

section add_comm_monoid

variables [semiring R] [add_comm_monoid M] [add_comm_monoid M₂] [add_comm_monoid M₃]
variables [semimodule R M] [semimodule R M₂] [semimodule R M₃]
include R
open submodule

/-- If two linear maps are equal on a set `s`, then they are equal on `submodule.span s`.

See also `linear_map.eq_on_span'` for a version using `set.eq_on`. -/
lemma eq_on_span {s : set M} {f g : M →ₗ[R] M₂} (H : set.eq_on f g s) ⦃x⦄ (h : x ∈ span R s) :
  f x = g x :=
by apply span_induction h H; simp {contextual := tt}

/-- If two linear maps are equal on a set `s`, then they are equal on `submodule.span s`.

This version uses `set.eq_on`, and the hidden argument will expand to `h : x ∈ (span R s : set M)`.
See `linear_map.eq_on_span` for a version that takes `h : x ∈ span R s` as an argument. -/
lemma eq_on_span' {s : set M} {f g : M →ₗ[R] M₂} (H : set.eq_on f g s) :
  set.eq_on f g (span R s : set M) :=
eq_on_span H

/-- If `s` generates the whole semimodule and linear maps `f`, `g` are equal on `s`, then they are
equal. -/
lemma ext_on {s : set M} {f g : M →ₗ[R] M₂} (hv : span R s = ⊤) (h : set.eq_on f g s) :
  f = g :=
linear_map.ext (λ x, eq_on_span h (eq_top_iff'.1 hv _))

/-- If the range of `v : ι → M` generates the whole semimodule and linear maps `f`, `g` are equal at
each `v i`, then they are equal. -/
lemma ext_on_range {v : ι → M} {f g : M →ₗ[R] M₂} (hv : span R (set.range v) = ⊤)
  (h : ∀i, f (v i) = g (v i)) : f = g :=
ext_on hv (set.forall_range_iff.2 h)

@[simp] lemma finsupp_sum {γ} [has_zero γ]
  (f : M →ₗ[R] M₂) {t : ι →₀ γ} {g : ι → γ → M} :
  f (t.sum g) = t.sum (λi d, f (g i d)) := f.map_sum

theorem map_cod_restrict (p : submodule R M) (f : M₂ →ₗ[R] M) (h p') :
  submodule.map (cod_restrict p f h) p' = comap p.subtype (p'.map f) :=
submodule.ext $ λ ⟨x, hx⟩, by simp [subtype.ext_iff_val]

theorem comap_cod_restrict (p : submodule R M) (f : M₂ →ₗ[R] M) (hf p') :
  submodule.comap (cod_restrict p f hf) p' = submodule.comap f (map p.subtype p') :=
submodule.ext $ λ x, ⟨λ h, ⟨⟨_, hf x⟩, h, rfl⟩, by rintro ⟨⟨_, _⟩, h, ⟨⟩⟩; exact h⟩

/-- The range of a linear map `f : M → M₂` is a submodule of `M₂`. -/
def range (f : M →ₗ[R] M₂) : submodule R M₂ := map f ⊤

theorem range_coe (f : M →ₗ[R] M₂) : (range f : set M₂) = set.range f := set.image_univ

@[simp] theorem mem_range {f : M →ₗ[R] M₂} : ∀ {x}, x ∈ range f ↔ ∃ y, f y = x :=
set.ext_iff.1 (range_coe f)

theorem mem_range_self (f : M →ₗ[R] M₂) (x : M) : f x ∈ f.range := mem_range.2 ⟨x, rfl⟩

@[simp] theorem range_id : range (linear_map.id : M →ₗ[R] M) = ⊤ := map_id _

theorem range_comp (f : M →ₗ[R] M₂) (g : M₂ →ₗ[R] M₃) : range (g.comp f) = map g (range f) :=
map_comp _ _ _

theorem range_comp_le_range (f : M →ₗ[R] M₂) (g : M₂ →ₗ[R] M₃) : range (g.comp f) ≤ range g :=
by rw range_comp; exact map_mono le_top

theorem range_eq_top {f : M →ₗ[R] M₂} : range f = ⊤ ↔ surjective f :=
by rw [submodule.ext'_iff, range_coe, top_coe, set.range_iff_surjective]

lemma range_le_iff_comap {f : M →ₗ[R] M₂} {p : submodule R M₂} : range f ≤ p ↔ comap f p = ⊤ :=
by rw [range, map_le_iff_le_comap, eq_top_iff]

lemma map_le_range {f : M →ₗ[R] M₂} {p : submodule R M} : map f p ≤ range f :=
map_mono le_top

lemma range_coprod (f : M →ₗ[R] M₃) (g : M₂ →ₗ[R] M₃) :
  (f.coprod g).range = f.range ⊔ g.range :=
submodule.ext $ λ x, by simp [mem_sup]

lemma is_compl_range_inl_inr : is_compl (inl R M M₂).range (inr R M M₂).range :=
begin
  split,
  { rintros ⟨_, _⟩ ⟨⟨x, -, hx⟩, ⟨y, -, hy⟩⟩,
    simp only [prod.ext_iff, inl_apply, inr_apply, mem_bot] at hx hy ⊢,
    exact ⟨hy.1.symm, hx.2.symm⟩ },
  { rintros ⟨x, y⟩ -,
    simp only [mem_sup, mem_range, exists_prop],
    refine ⟨(x, 0), ⟨x, rfl⟩, (0, y), ⟨y, rfl⟩, _⟩,
    simp }
end

lemma sup_range_inl_inr : (inl R M M₂).range ⊔ (inr R M M₂).range = ⊤ :=
is_compl_range_inl_inr.sup_eq_top

/-- Restrict the codomain of a linear map `f` to `f.range`. -/
@[reducible] def range_restrict (f : M →ₗ[R] M₂) : M →ₗ[R] f.range :=
f.cod_restrict f.range f.mem_range_self

section
variables (R) (M)

/-- Given an element `x` of a module `M` over `R`, the natural map from
    `R` to scalar multiples of `x`.-/
def to_span_singleton (x : M) : R →ₗ[R] M := linear_map.id.smul_right x

/-- The range of `to_span_singleton x` is the span of `x`.-/
lemma span_singleton_eq_range (x : M) : span R {x} = (to_span_singleton R M x).range :=
submodule.ext $ λ y, by {refine iff.trans _ mem_range.symm, exact mem_span_singleton }

lemma to_span_singleton_one (x : M) : to_span_singleton R M x 1 = x := one_smul _ _

end

/-- The kernel of a linear map `f : M → M₂` is defined to be `comap f ⊥`. This is equivalent to the
set of `x : M` such that `f x = 0`. The kernel is a submodule of `M`. -/
def ker (f : M →ₗ[R] M₂) : submodule R M := comap f ⊥

@[simp] theorem mem_ker {f : M →ₗ[R] M₂} {y} : y ∈ ker f ↔ f y = 0 := mem_bot R

@[simp] theorem ker_id : ker (linear_map.id : M →ₗ[R] M) = ⊥ := rfl

@[simp] theorem map_coe_ker (f : M →ₗ[R] M₂) (x : ker f) : f x = 0 := mem_ker.1 x.2

lemma comp_ker_subtype (f : M →ₗ[R] M₂) : f.comp f.ker.subtype = 0 :=
linear_map.ext $ λ x, suffices f x = 0, by simp [this], mem_ker.1 x.2

theorem ker_comp (f : M →ₗ[R] M₂) (g : M₂ →ₗ[R] M₃) : ker (g.comp f) = comap f (ker g) := rfl

theorem ker_le_ker_comp (f : M →ₗ[R] M₂) (g : M₂ →ₗ[R] M₃) : ker f ≤ ker (g.comp f) :=
by rw ker_comp; exact comap_mono bot_le

theorem disjoint_ker {f : M →ₗ[R] M₂} {p : submodule R M} :
  disjoint p (ker f) ↔ ∀ x ∈ p, f x = 0 → x = 0 :=
by simp [disjoint_def]

lemma disjoint_inl_inr : disjoint (inl R M M₂).range (inr R M M₂).range :=
by simp [disjoint_def, @eq_comm M 0, @eq_comm M₂ 0] {contextual := tt}; intros; refl

theorem ker_eq_bot' {f : M →ₗ[R] M₂} :
  ker f = ⊥ ↔ (∀ m, f m = 0 → m = 0) :=
have h : (∀ m ∈ (⊤ : submodule R M), f m = 0 → m = 0) ↔ (∀ m, f m = 0 → m = 0),
  from ⟨λ h m, h m mem_top, λ h m _, h m⟩,
by simpa [h, disjoint] using @disjoint_ker _ _ _ _ _ _ _ _ f ⊤

lemma le_ker_iff_map {f : M →ₗ[R] M₂} {p : submodule R M} : p ≤ ker f ↔ map f p = ⊥ :=
by rw [ker, eq_bot_iff, map_le_iff_le_comap]

lemma ker_cod_restrict (p : submodule R M) (f : M₂ →ₗ[R] M) (hf) :
  ker (cod_restrict p f hf) = ker f :=
by rw [ker, comap_cod_restrict, map_bot]; refl

lemma range_cod_restrict (p : submodule R M) (f : M₂ →ₗ[R] M) (hf) :
  range (cod_restrict p f hf) = comap p.subtype f.range :=
map_cod_restrict _ _ _ _

lemma ker_restrict {p : submodule R M} {f : M →ₗ[R] M} (hf : ∀ x : M, x ∈ p → f x ∈ p) :
  ker (f.restrict hf) = (f.dom_restrict p).ker :=
by rw [restrict_eq_cod_restrict_dom_restrict, ker_cod_restrict]

lemma map_comap_eq (f : M →ₗ[R] M₂) (q : submodule R M₂) :
  map f (comap f q) = range f ⊓ q :=
le_antisymm (le_inf (map_mono le_top) (map_comap_le _ _)) $
by rintro _ ⟨⟨x, _, rfl⟩, hx⟩; exact ⟨x, hx, rfl⟩

lemma map_comap_eq_self {f : M →ₗ[R] M₂} {q : submodule R M₂} (h : q ≤ range f) :
  map f (comap f q) = q :=
by rwa [map_comap_eq, inf_eq_right]

@[simp] theorem ker_zero : ker (0 : M →ₗ[R] M₂) = ⊤ :=
eq_top_iff'.2 $ λ x, by simp

@[simp] theorem range_zero : range (0 : M →ₗ[R] M₂) = ⊥ :=
submodule.map_zero _

theorem ker_eq_top {f : M →ₗ[R] M₂} : ker f = ⊤ ↔ f = 0 :=
⟨λ h, ext $ λ x, mem_ker.1 $ h.symm ▸ trivial, λ h, h.symm ▸ ker_zero⟩

lemma range_le_bot_iff (f : M →ₗ[R] M₂) : range f ≤ ⊥ ↔ f = 0 :=
by rw [range_le_iff_comap]; exact ker_eq_top

lemma range_le_ker_iff {f : M →ₗ[R] M₂} {g : M₂ →ₗ[R] M₃} : range f ≤ ker g ↔ g.comp f = 0 :=
⟨λ h, ker_eq_top.1 $ eq_top_iff'.2 $ λ x, h $ mem_map_of_mem trivial,
 λ h x hx, mem_ker.2 $ exists.elim hx $ λ y ⟨_, hy⟩, by rw [←hy, ←comp_apply, h, zero_apply]⟩

theorem comap_le_comap_iff {f : M →ₗ[R] M₂} (hf : range f = ⊤) {p p'} :
  comap f p ≤ comap f p' ↔ p ≤ p' :=
⟨λ H x hx, by rcases range_eq_top.1 hf x with ⟨y, hy, rfl⟩; exact H hx, comap_mono⟩

theorem comap_injective {f : M →ₗ[R] M₂} (hf : range f = ⊤) : injective (comap f) :=
λ p p' h, le_antisymm ((comap_le_comap_iff hf).1 (le_of_eq h))
  ((comap_le_comap_iff hf).1 (ge_of_eq h))

theorem map_coprod_prod (f : M →ₗ[R] M₃) (g : M₂ →ₗ[R] M₃)
  (p : submodule R M) (q : submodule R M₂) :
  map (coprod f g) (p.prod q) = map f p ⊔ map g q :=
begin
  refine le_antisymm _ (sup_le (map_le_iff_le_comap.2 _) (map_le_iff_le_comap.2 _)),
  { rw le_def', rintro _ ⟨x, ⟨h₁, h₂⟩, rfl⟩,
    exact mem_sup.2 ⟨_, ⟨_, h₁, rfl⟩, _, ⟨_, h₂, rfl⟩, rfl⟩ },
  { exact λ x hx, ⟨(x, 0), by simp [hx]⟩ },
  { exact λ x hx, ⟨(0, x), by simp [hx]⟩ }
end

theorem comap_prod_prod (f : M →ₗ[R] M₂) (g : M →ₗ[R] M₃)
  (p : submodule R M₂) (q : submodule R M₃) :
  comap (prod f g) (p.prod q) = comap f p ⊓ comap g q :=
submodule.ext $ λ x, iff.rfl

theorem prod_eq_inf_comap (p : submodule R M) (q : submodule R M₂) :
  p.prod q = p.comap (linear_map.fst R M M₂) ⊓ q.comap (linear_map.snd R M M₂) :=
submodule.ext $ λ x, iff.rfl

theorem prod_eq_sup_map (p : submodule R M) (q : submodule R M₂) :
  p.prod q = p.map (linear_map.inl R M M₂) ⊔ q.map (linear_map.inr R M M₂) :=
by rw [← map_coprod_prod, coprod_inl_inr, map_id]

lemma span_inl_union_inr {s : set M} {t : set M₂} :
  span R (inl R M  M₂ '' s ∪ inr R M M₂ '' t) = (span R s).prod (span R t) :=
by rw [span_union, prod_eq_sup_map, ← span_image, ← span_image]; refl

@[simp] lemma ker_prod (f : M →ₗ[R] M₂) (g : M →ₗ[R] M₃) :
  ker (prod f g) = ker f ⊓ ker g :=
by rw [ker, ← prod_bot, comap_prod_prod]; refl

lemma range_prod_le (f : M →ₗ[R] M₂) (g : M →ₗ[R] M₃) :
  range (prod f g) ≤ (range f).prod (range g) :=
begin
  simp only [le_def', prod_apply, mem_range, mem_coe, mem_prod, exists_imp_distrib],
  rintro _ x rfl,
  exact ⟨⟨x, rfl⟩, ⟨x, rfl⟩⟩
end

theorem ker_eq_bot_of_injective {f : M →ₗ[R] M₂} (hf : injective f) : ker f = ⊥ :=
begin
  have : disjoint ⊤ f.ker, by { rw [disjoint_ker, ← map_zero f], exact λ x hx H, hf H },
  simpa [disjoint]
end

end add_comm_monoid

section add_comm_group

variables [semiring R] [add_comm_group M] [add_comm_group M₂] [add_comm_group M₃]
variables [semimodule R M] [semimodule R M₂] [semimodule R M₃]
include R
open submodule

lemma comap_map_eq (f : M →ₗ[R] M₂) (p : submodule R M) :
  comap f (map f p) = p ⊔ ker f :=
begin
  refine le_antisymm _ (sup_le (le_comap_map _ _) (comap_mono bot_le)),
  rintro x ⟨y, hy, e⟩,
  exact mem_sup.2 ⟨y, hy, x - y, by simpa using sub_eq_zero.2 e.symm, by simp⟩
end

lemma comap_map_eq_self {f : M →ₗ[R] M₂} {p : submodule R M} (h : ker f ≤ p) :
  comap f (map f p) = p :=
by rw [comap_map_eq, sup_of_le_left h]

theorem map_le_map_iff (f : M →ₗ[R] M₂) {p p'} : map f p ≤ map f p' ↔ p ≤ p' ⊔ ker f :=
by rw [map_le_iff_le_comap, comap_map_eq]

theorem map_le_map_iff' {f : M →ₗ[R] M₂} (hf : ker f = ⊥) {p p'} : map f p ≤ map f p' ↔ p ≤ p' :=
by rw [map_le_map_iff, hf, sup_bot_eq]

theorem map_injective {f : M →ₗ[R] M₂} (hf : ker f = ⊥) : injective (map f) :=
λ p p' h, le_antisymm ((map_le_map_iff' hf).1 (le_of_eq h)) ((map_le_map_iff' hf).1 (ge_of_eq h))

theorem map_eq_top_iff {f : M →ₗ[R] M₂} (hf : range f = ⊤) {p : submodule R M} :
  p.map f = ⊤ ↔ p ⊔ f.ker = ⊤ :=
by simp_rw [← top_le_iff, ← hf, range, map_le_map_iff]

end add_comm_group

section ring

variables [ring R] [add_comm_group M] [add_comm_group M₂] [add_comm_group M₃]
variables [semimodule R M] [semimodule R M₂] [semimodule R M₃]
include R
open submodule

theorem sub_mem_ker_iff {f : M →ₗ[R] M₂} {x y} : x - y ∈ f.ker ↔ f x = f y :=
by rw [mem_ker, map_sub, sub_eq_zero]

theorem disjoint_ker' {f : M →ₗ[R] M₂} {p : submodule R M} :
  disjoint p (ker f) ↔ ∀ x y ∈ p, f x = f y → x = y :=
disjoint_ker.trans
⟨λ H x y hx hy h, eq_of_sub_eq_zero $ H _ (sub_mem _ hx hy) (by simp [h]),
 λ H x h₁ h₂, H x 0 h₁ (zero_mem _) (by simpa using h₂)⟩

theorem inj_of_disjoint_ker {f : M →ₗ[R] M₂} {p : submodule R M}
  {s : set M} (h : s ⊆ p) (hd : disjoint p (ker f)) :
  ∀ x y ∈ s, f x = f y → x = y :=
λ x y hx hy, disjoint_ker'.1 hd _ _ (h hx) (h hy)

theorem ker_eq_bot {f : M →ₗ[R] M₂} : ker f = ⊥ ↔ injective f :=
by simpa [disjoint] using @disjoint_ker' _ _ _ _ _ _ _ _ f ⊤

/-- If the union of the kernels `ker f` and `ker g` spans the domain, then the range of
`prod f g` is equal to the product of `range f` and `range g`. -/
lemma range_prod_eq {f : M →ₗ[R] M₂} {g : M →ₗ[R] M₃} (h : ker f ⊔ ker g = ⊤) :
  range (prod f g) = (range f).prod (range g) :=
begin
  refine le_antisymm (f.range_prod_le g) _,
  simp only [le_def', prod_apply, mem_range, mem_coe, mem_prod, exists_imp_distrib, and_imp,
    prod.forall],
  rintros _ _ x rfl y rfl,
  simp only [prod.mk.inj_iff, ← sub_mem_ker_iff],
  have : y - x ∈ ker f ⊔ ker g, { simp only [h, mem_top] },
  rcases mem_sup.1 this with ⟨x', hx', y', hy', H⟩,
  refine ⟨x' + x, _, _⟩,
  { rwa add_sub_cancel },
  { rwa [← eq_sub_iff_add_eq.1 H, add_sub_add_right_eq_sub, ← neg_mem_iff, neg_sub,
      add_sub_cancel'] }
end

end ring

section field

variables [field K]
variables [add_comm_group V] [vector_space K V]
variables [add_comm_group V₂] [vector_space K V₂]

lemma ker_smul (f : V →ₗ[K] V₂) (a : K) (h : a ≠ 0) : ker (a • f) = ker f :=
submodule.comap_smul f _ a h

lemma ker_smul' (f : V →ₗ[K] V₂) (a : K) : ker (a • f) = ⨅(h : a ≠ 0), ker f :=
submodule.comap_smul' f _ a

lemma range_smul (f : V →ₗ[K] V₂) (a : K) (h : a ≠ 0) : range (a • f) = range f :=
submodule.map_smul f _ a h

lemma range_smul' (f : V →ₗ[K] V₂) (a : K) : range (a • f) = ⨆(h : a ≠ 0), range f :=
submodule.map_smul' f _ a

end field

end linear_map

lemma submodule.sup_eq_range [semiring R] [add_comm_monoid M] [semimodule R M] (p q : submodule R M) :
  p ⊔ q = (p.subtype.coprod q.subtype).range :=
submodule.ext $ λ x, by simp [submodule.mem_sup, submodule.exists]

namespace is_linear_map

lemma is_linear_map_add [semiring R] [add_comm_monoid M] [semimodule R M] :
  is_linear_map R (λ (x : M × M), x.1 + x.2) :=
begin
  apply is_linear_map.mk,
  { intros x y,
    simp, cc },
  { intros x y,
    simp [smul_add] }
end

lemma is_linear_map_sub {R M : Type*} [semiring R] [add_comm_group M] [semimodule R M]:
  is_linear_map R (λ (x : M × M), x.1 - x.2) :=
begin
  apply is_linear_map.mk,
  { intros x y,
    simp [add_comm, add_left_comm, sub_eq_add_neg] },
  { intros x y,
    simp [smul_sub] }
end

end is_linear_map

namespace submodule

section add_comm_monoid

variables {T : semiring R} [add_comm_monoid M] [add_comm_monoid M₂] [semimodule R M] [semimodule R M₂]
variables (p p' : submodule R M) (q : submodule R M₂)
include T
open linear_map

@[simp] theorem map_top (f : M →ₗ[R] M₂) : map f ⊤ = range f := rfl

@[simp] theorem comap_bot (f : M →ₗ[R] M₂) : comap f ⊥ = ker f := rfl

@[simp] theorem ker_subtype : p.subtype.ker = ⊥ :=
ker_eq_bot_of_injective $ λ x y, subtype.ext_val

@[simp] theorem range_subtype : p.subtype.range = p :=
by simpa using map_comap_subtype p ⊤

lemma map_subtype_le (p' : submodule R p) : map p.subtype p' ≤ p :=
by simpa using (map_mono le_top : map p.subtype p' ≤ p.subtype.range)

/-- Under the canonical linear map from a submodule `p` to the ambient space `M`, the image of the
maximal submodule of `p` is just `p `. -/
@[simp] lemma map_subtype_top : map p.subtype (⊤ : submodule R p) = p :=
by simp

@[simp] lemma comap_subtype_eq_top {p p' : submodule R M} :
  comap p.subtype p' = ⊤ ↔ p ≤ p' :=
eq_top_iff.trans $ map_le_iff_le_comap.symm.trans $ by rw [map_subtype_top]

@[simp] lemma comap_subtype_self : comap p.subtype p = ⊤ :=
comap_subtype_eq_top.2 (le_refl _)

@[simp] theorem ker_of_le (p p' : submodule R M) (h : p ≤ p') : (of_le h).ker = ⊥ :=
by rw [of_le, ker_cod_restrict, ker_subtype]

lemma range_of_le (p q : submodule R M) (h : p ≤ q) : (of_le h).range = comap q.subtype p :=
by rw [← map_top, of_le, linear_map.map_cod_restrict, map_top, range_subtype]

@[simp] theorem map_inl : p.map (inl R M M₂) = prod p ⊥ :=
by { ext ⟨x, y⟩, simp only [and.left_comm, eq_comm, mem_map, prod.mk.inj_iff, inl_apply, mem_bot,
  exists_eq_left', mem_prod] }

@[simp] theorem map_inr : q.map (inr R M M₂) = prod ⊥ q :=
by ext ⟨x, y⟩; simp [and.left_comm, eq_comm]

@[simp] theorem comap_fst : p.comap (fst R M M₂) = prod p ⊤ :=
by ext ⟨x, y⟩; simp

@[simp] theorem comap_snd : q.comap (snd R M M₂) = prod ⊤ q :=
by ext ⟨x, y⟩; simp

@[simp] theorem prod_comap_inl : (prod p q).comap (inl R M M₂) = p := by ext; simp

@[simp] theorem prod_comap_inr : (prod p q).comap (inr R M M₂) = q := by ext; simp

@[simp] theorem prod_map_fst : (prod p q).map (fst R M M₂) = p :=
by ext x; simp [(⟨0, zero_mem _⟩ : ∃ x, x ∈ q)]

@[simp] theorem prod_map_snd : (prod p q).map (snd R M M₂) = q :=
by ext x; simp [(⟨0, zero_mem _⟩ : ∃ x, x ∈ p)]

@[simp] theorem ker_inl : (inl R M M₂).ker = ⊥ :=
by rw [ker, ← prod_bot, prod_comap_inl]

@[simp] theorem ker_inr : (inr R M M₂).ker = ⊥ :=
by rw [ker, ← prod_bot, prod_comap_inr]

@[simp] theorem range_fst : (fst R M M₂).range = ⊤ :=
by rw [range, ← prod_top, prod_map_fst]

@[simp] theorem range_snd : (snd R M M₂).range = ⊤ :=
by rw [range, ← prod_top, prod_map_snd]

end add_comm_monoid

section ring

variables {T : ring R} [add_comm_group M] [add_comm_group M₂] [semimodule R M] [semimodule R M₂]
variables (p p' : submodule R M) (q : submodule R M₂)
include T
open linear_map

lemma disjoint_iff_comap_eq_bot {p q : submodule R M} :
  disjoint p q ↔ comap p.subtype q = ⊥ :=
by rw [eq_bot_iff, ← map_le_map_iff' p.ker_subtype, map_bot, map_comap_subtype, disjoint]

/-- If `N ⊆ M` then submodules of `N` are the same as submodules of `M` contained in `N` -/
def map_subtype.rel_iso :
  submodule R p ≃o {p' : submodule R M // p' ≤ p} :=
{ to_fun    := λ p', ⟨map p.subtype p', map_subtype_le p _⟩,
  inv_fun   := λ q, comap p.subtype q,
  left_inv  := λ p', comap_map_eq_self $ by simp,
  right_inv := λ ⟨q, hq⟩, subtype.ext_val $ by simp [map_comap_subtype p, inf_of_le_right hq],
  map_rel_iff'      := λ p₁ p₂, (map_le_map_iff' (ker_subtype p)).symm }

/-- If `p ⊆ M` is a submodule, the ordering of submodules of `p` is embedded in the ordering of
submodules of `M`. -/
def map_subtype.order_embedding :
  submodule R p ↪o submodule R M :=
(rel_iso.to_rel_embedding $ map_subtype.rel_iso p).trans (subtype.rel_embedding _ _)

@[simp] lemma map_subtype_embedding_eq (p' : submodule R p) :
  map_subtype.order_embedding p p' = map p.subtype p' := rfl


/-- The map from a module `M` to the quotient of `M` by a submodule `p` as a linear map. -/
def mkq : M →ₗ[R] p.quotient := ⟨quotient.mk, by simp, by simp⟩

@[simp] theorem mkq_apply (x : M) : p.mkq x = quotient.mk x := rfl

/-- The map from the quotient of `M` by a submodule `p` to `M₂` induced by a linear map `f : M → M₂`
vanishing on `p`, as a linear map. -/
def liftq (f : M →ₗ[R] M₂) (h : p ≤ f.ker) : p.quotient →ₗ[R] M₂ :=
⟨λ x, _root_.quotient.lift_on' x f $
   λ a b (ab : a - b ∈ p), eq_of_sub_eq_zero $ by simpa using h ab,
 by rintro ⟨x⟩ ⟨y⟩; exact f.map_add x y,
 by rintro a ⟨x⟩; exact f.map_smul a x⟩

@[simp] theorem liftq_apply (f : M →ₗ[R] M₂) {h} (x : M) :
  p.liftq f h (quotient.mk x) = f x := rfl

@[simp] theorem liftq_mkq (f : M →ₗ[R] M₂) (h) : (p.liftq f h).comp p.mkq = f :=
by ext; refl

@[simp] theorem range_mkq : p.mkq.range = ⊤ :=
eq_top_iff'.2 $ by rintro ⟨x⟩; exact ⟨x, trivial, rfl⟩

@[simp] theorem ker_mkq : p.mkq.ker = p :=
by ext; simp

lemma le_comap_mkq (p' : submodule R p.quotient) : p ≤ comap p.mkq p' :=
by simpa using (comap_mono bot_le : p.mkq.ker ≤ comap p.mkq p')

@[simp] theorem mkq_map_self : map p.mkq p = ⊥ :=
by rw [eq_bot_iff, map_le_iff_le_comap, comap_bot, ker_mkq]; exact le_refl _

@[simp] theorem comap_map_mkq : comap p.mkq (map p.mkq p') = p ⊔ p' :=
by simp [comap_map_eq, sup_comm]

@[simp] theorem map_mkq_eq_top : map p.mkq p' = ⊤ ↔ p ⊔ p' = ⊤ :=
by simp only [map_eq_top_iff p.range_mkq, sup_comm, ker_mkq]

/-- The map from the quotient of `M` by submodule `p` to the quotient of `M₂` by submodule `q` along
`f : M → M₂` is linear. -/
def mapq (f : M →ₗ[R] M₂) (h : p ≤ comap f q) : p.quotient →ₗ[R] q.quotient :=
p.liftq (q.mkq.comp f) $ by simpa [ker_comp] using h

@[simp] theorem mapq_apply (f : M →ₗ[R] M₂) {h} (x : M) :
  mapq p q f h (quotient.mk x) = quotient.mk (f x) := rfl

theorem mapq_mkq (f : M →ₗ[R] M₂) {h} : (mapq p q f h).comp p.mkq = q.mkq.comp f :=
by ext x; refl

theorem comap_liftq (f : M →ₗ[R] M₂) (h) :
  q.comap (p.liftq f h) = (q.comap f).map (mkq p) :=
le_antisymm
  (by rintro ⟨x⟩ hx; exact ⟨_, hx, rfl⟩)
  (by rw [map_le_iff_le_comap, ← comap_comp, liftq_mkq]; exact le_refl _)

theorem map_liftq (f : M →ₗ[R] M₂) (h) (q : submodule R (quotient p)) :
  q.map (p.liftq f h) = (q.comap p.mkq).map f :=
le_antisymm
  (by rintro _ ⟨⟨x⟩, hxq, rfl⟩; exact ⟨x, hxq, rfl⟩)
  (by rintro _ ⟨x, hxq, rfl⟩; exact ⟨quotient.mk x, hxq, rfl⟩)

theorem ker_liftq (f : M →ₗ[R] M₂) (h) :
  ker (p.liftq f h) = (ker f).map (mkq p) := comap_liftq _ _ _ _

theorem range_liftq (f : M →ₗ[R] M₂) (h) :
  range (p.liftq f h) = range f := map_liftq _ _ _ _

theorem ker_liftq_eq_bot (f : M →ₗ[R] M₂) (h) (h' : ker f ≤ p) : ker (p.liftq f h) = ⊥ :=
by rw [ker_liftq, le_antisymm h h', mkq_map_self]

/-- The correspondence theorem for modules: there is an order isomorphism between submodules of the
quotient of `M` by `p`, and submodules of `M` larger than `p`. -/
def comap_mkq.rel_iso :
  submodule R p.quotient ≃o {p' : submodule R M // p ≤ p'} :=
{ to_fun    := λ p', ⟨comap p.mkq p', le_comap_mkq p _⟩,
  inv_fun   := λ q, map p.mkq q,
  left_inv  := λ p', map_comap_eq_self $ by simp,
  right_inv := λ ⟨q, hq⟩, subtype.ext_val $ by simpa [comap_map_mkq p],
  map_rel_iff'      := λ p₁ p₂, (comap_le_comap_iff $ range_mkq _).symm }

/-- The ordering on submodules of the quotient of `M` by `p` embeds into the ordering on submodules
of `M`. -/
def comap_mkq.order_embedding :
  submodule R p.quotient ↪o submodule R M :=
(rel_iso.to_rel_embedding $ comap_mkq.rel_iso p).trans (subtype.rel_embedding _ _)

@[simp] lemma comap_mkq_embedding_eq (p' : submodule R p.quotient) :
  comap_mkq.order_embedding p p' = comap p.mkq p' := rfl

end ring

end submodule

namespace linear_map
variables [ring R] [add_comm_group M] [add_comm_group M₂] [add_comm_group M₃]
variables [module R M] [module R M₂] [module R M₃]

lemma range_mkq_comp (f : M →ₗ[R] M₂) : f.range.mkq.comp f = 0 :=
linear_map.ext $ λ x, by simp

lemma ker_le_range_iff {f : M →ₗ[R] M₂} {g : M₂ →ₗ[R] M₃} :
  g.ker ≤ f.range ↔ f.range.mkq.comp g.ker.subtype = 0 :=
by rw [←range_le_ker_iff, submodule.ker_mkq, submodule.range_subtype]

/-- A monomorphism is injective. -/
lemma ker_eq_bot_of_cancel {f : M →ₗ[R] M₂}
  (h : ∀ (u v : f.ker →ₗ[R] M), f.comp u = f.comp v → u = v) : f.ker = ⊥ :=
begin
  have h₁ : f.comp (0 : f.ker →ₗ[R] M) = 0 := comp_zero _,
  rw [←submodule.range_subtype f.ker, ←h 0 f.ker.subtype (eq.trans h₁ (comp_ker_subtype f).symm)],
  exact range_zero
end

/-- An epimorphism is surjective. -/
lemma range_eq_top_of_cancel {f : M →ₗ[R] M₂}
  (h : ∀ (u v : M₂ →ₗ[R] f.range.quotient), u.comp f = v.comp f → u = v) : f.range = ⊤ :=
begin
  have h₁ : (0 : M₂ →ₗ[R] f.range.quotient).comp f = 0 := zero_comp _,
  rw [←submodule.ker_mkq f.range, ←h 0 f.range.mkq (eq.trans h₁ (range_mkq_comp _).symm)],
  exact ker_zero
end

end linear_map

@[simp] lemma linear_map.range_range_restrict [semiring R] [add_comm_monoid M] [add_comm_monoid M₂]
  [semimodule R M] [semimodule R M₂] (f : M →ₗ[R] M₂) :
  f.range_restrict.range = ⊤ :=
by simp [f.range_cod_restrict _]

/-! ### Linear equivalences -/
namespace linear_equiv

section add_comm_monoid
variables [semiring R] [add_comm_monoid M] [add_comm_monoid M₂]
[add_comm_monoid M₃] [add_comm_monoid M₄]

section
variables {semimodule_M : semimodule R M} {semimodule_M₂ : semimodule R M₂}
variables (e e' : M ≃ₗ[R] M₂)

<<<<<<< HEAD
@[simp] lemma to_linear_map_apply (x) : e.to_linear_map x = e x := rfl

@[simp, norm_cast] theorem coe_coe : ((e : M →ₗ[R] M₂) : M → M₂) = (e : M → M₂) := rfl

@[simp] lemma coe_to_equiv : ((e.to_equiv) : M → M₂) = (e : M → M₂) := rfl

@[simp] lemma to_fun_apply {m : M} : e.to_fun m = e m := rfl

section
variables {e e'}
@[ext] lemma ext (h : ∀ x, e x = e' x) : e = e' :=
injective_to_equiv (equiv.ext h)

end

section
variables (M R)

/-- The identity map is a linear equivalence. -/
@[refl]
def refl [semimodule R M] : M ≃ₗ[R] M := { .. linear_map.id, .. equiv.refl M }
end

@[simp] lemma refl_apply [semimodule R M] (x : M) : refl R M x = x := rfl

/-- Linear equivalences are symmetric. -/
@[symm]
def symm : M₂ ≃ₗ[R] M :=
{ .. e.to_linear_map.inverse e.inv_fun e.left_inv e.right_inv,
  .. e.to_equiv.symm }

@[simp] lemma inv_fun_apply {m : M₂} : e.inv_fun m = e.symm m := rfl

variables {semimodule_M₃ : semimodule R M₃} (e₁ : M ≃ₗ[R] M₂) (e₂ : M₂ ≃ₗ[R] M₃)

/-- Linear equivalences are transitive. -/
@[trans]
def trans : M ≃ₗ[R] M₃ :=
{ .. e₂.to_linear_map.comp e₁.to_linear_map,
  .. e₁.to_equiv.trans e₂.to_equiv }

@[simp] lemma coe_to_add_equiv : ⇑(e.to_add_equiv) = e := rfl

@[simp] theorem trans_apply (c : M) :
  (e₁.trans e₂) c = e₂ (e₁ c) := rfl
@[simp] theorem apply_symm_apply (c : M₂) : e (e.symm c) = c := e.6 c
@[simp] theorem symm_apply_apply (b : M) : e.symm (e b) = b := e.5 b
@[simp] lemma symm_trans_apply (c : M₃) : (e₁.trans e₂).symm c = e₁.symm (e₂.symm c) := rfl

@[simp] lemma trans_refl : e.trans (refl R M₂) = e := injective_to_equiv e.to_equiv.trans_refl
@[simp] lemma refl_trans : (refl R M).trans e = e := injective_to_equiv e.to_equiv.refl_trans

lemma symm_apply_eq {x y} : e.symm x = y ↔ x = e y := e.to_equiv.symm_apply_eq

lemma eq_symm_apply {x y} : y = e.symm x ↔ e y = x := e.to_equiv.eq_symm_apply

@[simp] lemma trans_symm [semimodule R M] [semimodule R M₂] (f : M ≃ₗ[R] M₂) :
  f.trans f.symm = linear_equiv.refl R M :=
by { ext x, simp }

@[simp] lemma symm_trans [semimodule R M] [semimodule R M₂] (f : M ≃ₗ[R] M₂) :
  f.symm.trans f = linear_equiv.refl R M₂ :=
by { ext x, simp }

@[simp, norm_cast] lemma refl_to_linear_map [semimodule R M] :
  (linear_equiv.refl R M : M →ₗ[R] M) = linear_map.id :=
rfl

@[simp, norm_cast]
lemma comp_coe [semimodule R M] [semimodule R M₂] [semimodule R M₃] (f :  M ≃ₗ[R] M₂)
  (f' :  M₂ ≃ₗ[R] M₃) : (f' : M₂ →ₗ[R] M₃).comp (f : M →ₗ[R] M₂) = (f.trans f' : M →ₗ[R] M₃) :=
rfl

@[simp] theorem map_add (a b : M) : e (a + b) = e a + e b := e.map_add' a b
@[simp] theorem map_zero : e 0 = 0 := e.to_linear_map.map_zero
@[simp] theorem map_smul (c : R) (x : M) : e (c • x) = c • e x := e.map_smul' c x

@[simp] lemma map_sum {s : finset ι} (u : ι → M) : e (∑ i in s, u i) = ∑ i in s, e (u i) :=
e.to_linear_map.map_sum

@[simp] theorem map_eq_zero_iff {x : M} : e x = 0 ↔ x = 0 :=
e.to_add_equiv.map_eq_zero_iff
theorem map_ne_zero_iff {x : M} : e x ≠ 0 ↔ x ≠ 0 :=
e.to_add_equiv.map_ne_zero_iff

@[simp] theorem symm_symm : e.symm.symm = e := by { cases e, refl }

protected lemma bijective : function.bijective e := e.to_equiv.bijective
protected lemma injective : function.injective e := e.to_equiv.injective
protected lemma surjective : function.surjective e := e.to_equiv.surjective
protected lemma image_eq_preimage (s : set M) : e '' s = e.symm ⁻¹' s :=
e.to_equiv.image_eq_preimage s

=======
>>>>>>> 78450c4c
lemma map_eq_comap {p : submodule R M} : (p.map e : submodule R M₂) = p.comap e.symm :=
submodule.coe_injective $ by simp [e.image_eq_preimage]

/-- A linear equivalence of two modules restricts to a linear equivalence from any submodule
of the domain onto the image of the submodule. -/
def of_submodule (p : submodule R M) : p ≃ₗ[R] ↥(p.map ↑e : submodule R M₂) :=
{ inv_fun   := λ y, ⟨e.symm y, by {
    rcases y with ⟨y', hy⟩, rw submodule.mem_map at hy, rcases hy with ⟨x, hx, hxy⟩, subst hxy,
    simp only [symm_apply_apply, submodule.coe_mk, coe_coe, hx], }⟩,
  left_inv  := λ x, by simp,
  right_inv := λ y, by { apply set_coe.ext, simp, },
  ..((e : M →ₗ[R] M₂).dom_restrict p).cod_restrict (p.map ↑e) (λ x, ⟨x, by simp⟩) }

@[simp] lemma of_submodule_apply (p : submodule R M) (x : p) :
  ↑(e.of_submodule p x) = e x := rfl

@[simp] lemma of_submodule_symm_apply (p : submodule R M) (x : (p.map ↑e : submodule R M₂)) :
  ↑((e.of_submodule p).symm x) = e.symm x := rfl

end

section prod

variables {semimodule_M : semimodule R M} {semimodule_M₂ : semimodule R M₂}
variables {semimodule_M₃ : semimodule R M₃} {semimodule_M₄ : semimodule R M₄}
variables (e₁ : M ≃ₗ[R] M₂) (e₂ : M₃ ≃ₗ[R] M₄)

/-- Product of linear equivalences; the maps come from `equiv.prod_congr`. -/
protected def prod :
  (M × M₃) ≃ₗ[R] (M₂ × M₄) :=
{ map_add'  := λ x y, prod.ext (e₁.map_add _ _) (e₂.map_add _ _),
  map_smul' := λ c x, prod.ext (e₁.map_smul c _) (e₂.map_smul c _),
  .. equiv.prod_congr e₁.to_equiv e₂.to_equiv }

lemma prod_symm : (e₁.prod e₂).symm = e₁.symm.prod e₂.symm := rfl

@[simp] lemma prod_apply (p) :
  e₁.prod e₂ p = (e₁ p.1, e₂ p.2) := rfl

@[simp, norm_cast] lemma coe_prod :
  (e₁.prod e₂ : (M × M₃) →ₗ[R] (M₂ × M₄)) = (e₁ : M →ₗ[R] M₂).prod_map (e₂ : M₃ →ₗ[R] M₄) := rfl

end prod

section uncurry

variables (V V₂ R)

/-- Linear equivalence between a curried and uncurried function.
  Differs from `tensor_product.curry`. -/
protected def uncurry :
  (V → V₂ → R) ≃ₗ[R] (V × V₂ → R) :=
{ map_add'  := λ _ _, by { ext ⟨⟩, refl },
  map_smul' := λ _ _, by { ext ⟨⟩, refl },
  .. equiv.arrow_arrow_equiv_prod_arrow _ _ _}

@[simp] lemma coe_uncurry : ⇑(linear_equiv.uncurry R V V₂) = uncurry := rfl

@[simp] lemma coe_uncurry_symm : ⇑(linear_equiv.uncurry R V V₂).symm = curry := rfl

end uncurry

section
variables {semimodule_M : semimodule R M} {semimodule_M₂ : semimodule R M₂}
variables (f : M →ₗ[R] M₂) (g : M₂ →ₗ[R] M) (e : M ≃ₗ[R] M₂)

variables (p q : submodule R M)

/-- Linear equivalence between two equal submodules. -/
def of_eq (h : p = q) : p ≃ₗ[R] q :=
{ map_smul' := λ _ _, rfl, map_add' := λ _ _, rfl, .. equiv.set.of_eq (congr_arg _ h) }

variables {p q}

@[simp] lemma coe_of_eq_apply (h : p = q) (x : p) : (of_eq p q h x : M) = x := rfl

@[simp] lemma of_eq_symm (h : p = q) : (of_eq p q h).symm = of_eq q p h.symm := rfl

/-- A linear equivalence which maps a submodule of one module onto another, restricts to a linear
equivalence of the two submodules. -/
def of_submodules (p : submodule R M) (q : submodule R M₂) (h : p.map ↑e = q) : p ≃ₗ[R] q :=
(e.of_submodule p).trans (linear_equiv.of_eq _ _ h)

@[simp] lemma of_submodules_apply {p : submodule R M} {q : submodule R M₂}
  (h : p.map ↑e = q) (x : p) : ↑(e.of_submodules p q h x) = e x := rfl

@[simp] lemma of_submodules_symm_apply {p : submodule R M} {q : submodule R M₂}
  (h : p.map ↑e = q) (x : q) : ↑((e.of_submodules p q h).symm x) = e.symm x := rfl

variable (p)

/-- The top submodule of `M` is linearly equivalent to `M`. -/
def of_top (h : p = ⊤) : p ≃ₗ[R] M :=
{ inv_fun   := λ x, ⟨x, h.symm ▸ trivial⟩,
  left_inv  := λ ⟨x, h⟩, rfl,
  right_inv := λ x, rfl,
  .. p.subtype }

@[simp] theorem of_top_apply {h} (x : p) : of_top p h x = x := rfl

@[simp] theorem coe_of_top_symm_apply {h} (x : M) : ((of_top p h).symm x : M) = x := rfl

theorem of_top_symm_apply {h} (x : M) : (of_top p h).symm x = ⟨x, h.symm ▸ trivial⟩ := rfl

/-- If a linear map has an inverse, it is a linear equivalence. -/
def of_linear (h₁ : f.comp g = linear_map.id) (h₂ : g.comp f = linear_map.id) : M ≃ₗ[R] M₂ :=
{ inv_fun   := g,
  left_inv  := linear_map.ext_iff.1 h₂,
  right_inv := linear_map.ext_iff.1 h₁,
  ..f }

@[simp] theorem of_linear_apply {h₁ h₂} (x : M) : of_linear f g h₁ h₂ x = f x := rfl

@[simp] theorem of_linear_symm_apply {h₁ h₂} (x : M₂) : (of_linear f g h₁ h₂).symm x = g x := rfl

@[simp] protected theorem range : (e : M →ₗ[R] M₂).range = ⊤ :=
linear_map.range_eq_top.2 e.to_equiv.surjective

lemma eq_bot_of_equiv [semimodule R M₂] (e : p ≃ₗ[R] (⊥ : submodule R M₂)) : p = ⊥ :=
begin
  refine bot_unique (submodule.le_def'.2 $ assume b hb, (submodule.mem_bot R).2 _),
  rw [← p.mk_eq_zero hb, ← e.map_eq_zero_iff],
  apply submodule.eq_zero_of_bot_submodule
end

@[simp] protected theorem ker : (e : M →ₗ[R] M₂).ker = ⊥ :=
linear_map.ker_eq_bot_of_injective e.to_equiv.injective

end

end add_comm_monoid

section add_comm_group

variables [semiring R] [add_comm_group M] [add_comm_group M₂] [add_comm_group M₃] [add_comm_group M₄]
variables {semimodule_M : semimodule R M} {semimodule_M₂ : semimodule R M₂}
variables {semimodule_M₃ : semimodule R M₃} {semimodule_M₄ : semimodule R M₄}
variables (e e₁ : M ≃ₗ[R] M₂) (e₂ : M₃ ≃ₗ[R] M₄)

@[simp] theorem map_neg (a : M) : e (-a) = -e a := e.to_linear_map.map_neg a
@[simp] theorem map_sub (a b : M) : e (a - b) = e a - e b :=
e.to_linear_map.map_sub a b

/-- Equivalence given by a block lower diagonal matrix. `e₁` and `e₂` are diagonal square blocks,
  and `f` is a rectangular block below the diagonal. -/
protected def skew_prod (f : M →ₗ[R] M₄) :
  (M × M₃) ≃ₗ[R] M₂ × M₄ :=
{ inv_fun := λ p : M₂ × M₄, (e₁.symm p.1, e₂.symm (p.2 - f (e₁.symm p.1))),
  left_inv := λ p, by simp,
  right_inv := λ p, by simp,
  .. ((e₁ : M →ₗ[R] M₂).comp (linear_map.fst R M M₃)).prod
    ((e₂ : M₃ →ₗ[R] M₄).comp (linear_map.snd R M M₃) +
      f.comp (linear_map.fst R M M₃)) }

@[simp] lemma skew_prod_apply (f : M →ₗ[R] M₄) (x) :
  e₁.skew_prod e₂ f x = (e₁ x.1, e₂ x.2 + f x.1) := rfl

@[simp] lemma skew_prod_symm_apply (f : M →ₗ[R] M₄) (x) :
  (e₁.skew_prod e₂ f).symm x = (e₁.symm x.1, e₂.symm (x.2 - f (e₁.symm x.1))) := rfl

end add_comm_group

section neg

variables (R) [semiring R] [add_comm_group M] [semimodule R M]

/-- `x ↦ -x` as a `linear_equiv` -/
def neg : M ≃ₗ[R] M := { .. equiv.neg M, .. (-linear_map.id : M →ₗ[R] M) }

variable {R}

@[simp] lemma coe_neg : ⇑(neg R : M ≃ₗ[R] M) = -id := rfl

lemma neg_apply (x : M) : neg R x = -x := by simp

@[simp] lemma symm_neg : (neg R : M ≃ₗ[R] M).symm = neg R := rfl

end neg

section ring

variables [ring R] [add_comm_group M] [add_comm_group M₂]
variables {semimodule_M : semimodule R M} {semimodule_M₂ : semimodule R M₂}
variables (f : M →ₗ[R] M₂) (e : M ≃ₗ[R] M₂)

/-- An `injective` linear map `f : M →ₗ[R] M₂` defines a linear equivalence
between `M` and `f.range`. -/
noncomputable def of_injective (h : f.ker = ⊥) : M ≃ₗ[R] f.range :=
{ .. (equiv.set.range f $ linear_map.ker_eq_bot.1 h).trans (equiv.set.of_eq f.range_coe.symm),
  .. f.cod_restrict f.range (λ x, f.mem_range_self x) }

@[simp] theorem of_injective_apply {h : f.ker = ⊥} (x : M) :
  ↑(of_injective f h x) = f x := rfl

/-- A bijective linear map is a linear equivalence. Here, bijectivity is described by saying that
the kernel of `f` is `{0}` and the range is the universal set. -/
noncomputable def of_bijective (hf₁ : f.ker = ⊥) (hf₂ : f.range = ⊤) : M ≃ₗ[R] M₂ :=
(of_injective f hf₁).trans (of_top _ hf₂)

@[simp] theorem of_bijective_apply {hf₁ hf₂} (x : M) :
  of_bijective f hf₁ hf₂ x = f x := rfl

end ring

section comm_ring
variables [comm_ring R] [add_comm_group M] [add_comm_group M₂] [add_comm_group M₃]
variables [semimodule R M] [semimodule R M₂] [semimodule R M₃]
open linear_map

/-- Multiplying by a unit `a` of the ring `R` is a linear equivalence. -/
def smul_of_unit (a : units R) : M ≃ₗ[R] M :=
of_linear ((a:R) • 1 : M →ₗ M) (((a⁻¹ : units R) : R) • 1 : M →ₗ M)
  (by rw [smul_comp, comp_smul, smul_smul, units.mul_inv, one_smul]; refl)
  (by rw [smul_comp, comp_smul, smul_smul, units.inv_mul, one_smul]; refl)

/-- A linear isomorphism between the domains and codomains of two spaces of linear maps gives a
linear isomorphism between the two function spaces. -/
def arrow_congr {R M₁ M₂ M₂₁ M₂₂ : Sort*} [comm_ring R]
  [add_comm_group M₁] [add_comm_group M₂] [add_comm_group M₂₁] [add_comm_group M₂₂]
  [module R M₁] [module R M₂] [module R M₂₁] [module R M₂₂]
  (e₁ : M₁ ≃ₗ[R] M₂) (e₂ : M₂₁ ≃ₗ[R] M₂₂) :
  (M₁ →ₗ[R] M₂₁) ≃ₗ[R] (M₂ →ₗ[R] M₂₂) :=
{ to_fun := λ f, (e₂ : M₂₁ →ₗ[R] M₂₂).comp $ f.comp e₁.symm,
  inv_fun := λ f, (e₂.symm : M₂₂ →ₗ[R] M₂₁).comp $ f.comp e₁,
  left_inv := λ f, by { ext x, simp },
  right_inv := λ f, by { ext x, simp },
  map_add' := λ f g, by { ext x, simp },
  map_smul' := λ c f, by { ext x, simp } }

@[simp] lemma arrow_congr_apply {R M₁ M₂ M₂₁ M₂₂ : Sort*} [comm_ring R]
  [add_comm_group M₁] [add_comm_group M₂] [add_comm_group M₂₁] [add_comm_group M₂₂]
  [module R M₁] [module R M₂] [module R M₂₁] [module R M₂₂]
  (e₁ : M₁ ≃ₗ[R] M₂) (e₂ : M₂₁ ≃ₗ[R] M₂₂) (f : M₁ →ₗ[R] M₂₁) (x : M₂) :
  arrow_congr e₁ e₂ f x = e₂ (f (e₁.symm x)) :=
rfl

@[simp] lemma arrow_congr_symm_apply {R M₁ M₂ M₂₁ M₂₂ : Sort*} [comm_ring R]
  [add_comm_group M₁] [add_comm_group M₂] [add_comm_group M₂₁] [add_comm_group M₂₂]
  [module R M₁] [module R M₂] [module R M₂₁] [module R M₂₂]
  (e₁ : M₁ ≃ₗ[R] M₂) (e₂ : M₂₁ ≃ₗ[R] M₂₂) (f : M₂ →ₗ[R] M₂₂) (x : M₁) :
  (arrow_congr e₁ e₂).symm f x = e₂.symm (f (e₁ x)) :=
rfl

lemma arrow_congr_comp {N N₂ N₃ : Sort*}
  [add_comm_group N] [add_comm_group N₂] [add_comm_group N₃] [module R N] [module R N₂] [module R N₃]
  (e₁ : M ≃ₗ[R] N) (e₂ : M₂ ≃ₗ[R] N₂) (e₃ : M₃ ≃ₗ[R] N₃) (f : M →ₗ[R] M₂) (g : M₂ →ₗ[R] M₃) :
  arrow_congr e₁ e₃ (g.comp f) = (arrow_congr e₂ e₃ g).comp (arrow_congr e₁ e₂ f) :=
by { ext, simp only [symm_apply_apply, arrow_congr_apply, linear_map.comp_apply], }

lemma arrow_congr_trans {M₁ M₂ M₃ N₁ N₂ N₃ : Sort*}
  [add_comm_group M₁] [module R M₁] [add_comm_group M₂] [module R M₂] [add_comm_group M₃] [module R M₃]
  [add_comm_group N₁] [module R N₁] [add_comm_group N₂] [module R N₂] [add_comm_group N₃] [module R N₃]
  (e₁ : M₁ ≃ₗ[R] M₂) (e₂ : N₁ ≃ₗ[R] N₂) (e₃ : M₂ ≃ₗ[R] M₃) (e₄ : N₂ ≃ₗ[R] N₃) :
  (arrow_congr e₁ e₂).trans (arrow_congr e₃ e₄) = arrow_congr (e₁.trans e₃) (e₂.trans e₄) :=
rfl

/-- If `M₂` and `M₃` are linearly isomorphic then the two spaces of linear maps from `M` into `M₂`
and `M` into `M₃` are linearly isomorphic. -/
def congr_right (f : M₂ ≃ₗ[R] M₃) : (M →ₗ[R] M₂) ≃ₗ (M →ₗ M₃) := arrow_congr (linear_equiv.refl R M) f

/-- If `M` and `M₂` are linearly isomorphic then the two spaces of linear maps from `M` and `M₂` to
themselves are linearly isomorphic. -/
def conj (e : M ≃ₗ[R] M₂) : (module.End R M) ≃ₗ[R] (module.End R M₂) := arrow_congr e e

lemma conj_apply (e : M ≃ₗ[R] M₂) (f : module.End R M) :
  e.conj f = ((↑e : M →ₗ[R] M₂).comp f).comp e.symm := rfl

lemma symm_conj_apply (e : M ≃ₗ[R] M₂) (f : module.End R M₂) :
  e.symm.conj f = ((↑e.symm : M₂ →ₗ[R] M).comp f).comp e := rfl

lemma conj_comp (e : M ≃ₗ[R] M₂) (f g : module.End R M) :
  e.conj (g.comp f) = (e.conj g).comp (e.conj f) :=
arrow_congr_comp e e e f g

lemma conj_trans (e₁ : M ≃ₗ[R] M₂) (e₂ : M₂ ≃ₗ[R] M₃) :
  e₁.conj.trans e₂.conj = (e₁.trans e₂).conj :=
by { ext f x, refl, }

@[simp] lemma conj_id (e : M ≃ₗ[R] M₂) : e.conj linear_map.id = linear_map.id :=
by { ext, simp [conj_apply], }

end comm_ring

section field
variables [field K] [add_comm_group M] [add_comm_group M₂] [add_comm_group M₃]
variables [module K M] [module K M₂] [module K M₃]
variables (K) (M)
open linear_map

/-- Multiplying by a nonzero element `a` of the field `K` is a linear equivalence. -/
def smul_of_ne_zero (a : K) (ha : a ≠ 0) : M ≃ₗ[K] M :=
smul_of_unit $ units.mk0 a ha

section

noncomputable theory
open_locale classical

lemma ker_to_span_singleton {x : M} (h : x ≠ 0) : (to_span_singleton K M x).ker = ⊥ :=
begin
  ext c, split,
  { intros hc, rw submodule.mem_bot, rw mem_ker at hc, by_contra hc',
    have : x = 0,
      calc x = c⁻¹ • (c • x) : by rw [← mul_smul, inv_mul_cancel hc', one_smul]
      ... = c⁻¹ • ((to_span_singleton K M x) c) : rfl
      ... = 0 : by rw [hc, smul_zero],
    tauto },
  { rw [mem_ker, submodule.mem_bot], intros h, rw h, simp }
end

/-- Given a nonzero element `x` of a vector space `M` over a field `K`, the natural
    map from `K` to the span of `x`, with invertibility check to consider it as an
    isomorphism.-/
def to_span_nonzero_singleton (x : M) (h : x ≠ 0) : K ≃ₗ[K] (submodule.span K ({x} : set M)) :=
linear_equiv.trans
  (linear_equiv.of_injective (to_span_singleton K M x) (ker_to_span_singleton K M h))
  (of_eq (to_span_singleton K M x).range (submodule.span K {x}) (span_singleton_eq_range K M x).symm)

lemma to_span_nonzero_singleton_one (x : M) (h : x ≠ 0) : to_span_nonzero_singleton K M x h 1
  = (⟨x, submodule.mem_span_singleton_self x⟩ : submodule.span K ({x} : set M)) :=
begin
  apply submodule.coe_eq_coe.mp,
  have : ↑(to_span_nonzero_singleton K M x h 1) = to_span_singleton K M x 1 := rfl,
  rw [this, to_span_singleton_one, submodule.coe_mk],
end

/-- Given a nonzero element `x` of a vector space `M` over a field `K`, the natural map
    from the span of `x` to `K`.-/
abbreviation coord (x : M) (h : x ≠ 0) : (submodule.span K ({x} : set M)) ≃ₗ[K] K :=
(to_span_nonzero_singleton K M x h).symm

lemma coord_self (x : M) (h : x ≠ 0) : (coord K M x h) ( ⟨x, submodule.mem_span_singleton_self x⟩ :
  submodule.span K ({x} : set M)) = 1 :=
by rw [← to_span_nonzero_singleton_one K M x h, symm_apply_apply]

end

end field

end linear_equiv

namespace submodule

section semimodule

variables [semiring R] [add_comm_monoid M] [semimodule R M]

/-- If `s ≤ t`, then we can view `s` as a submodule of `t` by taking the comap
of `t.subtype`. -/
def comap_subtype_equiv_of_le {p q : submodule R M} (hpq : p ≤ q) :
comap q.subtype p ≃ₗ[R] p :=
{ to_fun := λ x, ⟨x, x.2⟩,
  inv_fun := λ x, ⟨⟨x, hpq x.2⟩, x.2⟩,
  left_inv := λ x, by simp only [coe_mk, submodule.eta, coe_coe],
  right_inv := λ x, by simp only [subtype.coe_mk, submodule.eta, coe_coe],
  map_add' := λ x y, rfl,
  map_smul' := λ c x, rfl }

end semimodule

variables [ring R] [add_comm_group M] [module R M]
variables (p : submodule R M)

open linear_map

/-- If `p = ⊥`, then `M / p ≃ₗ[R] M`. -/
def quot_equiv_of_eq_bot (hp : p = ⊥) : p.quotient ≃ₗ[R] M :=
linear_equiv.of_linear (p.liftq id $ hp.symm ▸ bot_le) p.mkq (liftq_mkq _ _ _) $
  p.quot_hom_ext $ λ x, rfl

@[simp] lemma quot_equiv_of_eq_bot_apply_mk (hp : p = ⊥) (x : M) :
  p.quot_equiv_of_eq_bot hp (quotient.mk x) = x := rfl

@[simp] lemma quot_equiv_of_eq_bot_symm_apply (hp : p = ⊥) (x : M) :
  (p.quot_equiv_of_eq_bot hp).symm x = quotient.mk x := rfl

@[simp] lemma coe_quot_equiv_of_eq_bot_symm (hp : p = ⊥) :
  ((p.quot_equiv_of_eq_bot hp).symm : M →ₗ[R] p.quotient) = p.mkq := rfl

variables (q : submodule R M)

/-- Quotienting by equal submodules gives linearly equivalent quotients. -/
def quot_equiv_of_eq (h : p = q) : p.quotient ≃ₗ[R] q.quotient :=
{ map_add' := by { rintros ⟨x⟩ ⟨y⟩, refl }, map_smul' := by { rintros x ⟨y⟩, refl },
  ..@quotient.congr _ _ (quotient_rel p) (quotient_rel q) (equiv.refl _) $ λ a b, by { subst h, refl } }

end submodule

namespace submodule

variables [comm_ring R] [add_comm_group M] [add_comm_group M₂] [module R M] [module R M₂]
variables (p : submodule R M) (q : submodule R M₂)

@[simp] lemma mem_map_equiv {e : M ≃ₗ[R] M₂} {x : M₂} : x ∈ p.map (e : M →ₗ[R] M₂) ↔ e.symm x ∈ p :=
begin
  rw submodule.mem_map, split,
  { rintros ⟨y, hy, hx⟩, simp [←hx, hy], },
  { intros hx, refine ⟨e.symm x, hx, by simp⟩, },
end

lemma comap_le_comap_smul (f : M →ₗ[R] M₂) (c : R) :
  comap f q ≤ comap (c • f) q :=
begin
  rw le_def',
  intros m h,
  change c • (f m) ∈ q,
  change f m ∈ q at h,
  apply q.smul_mem _ h,
end

lemma inf_comap_le_comap_add (f₁ f₂ : M →ₗ[R] M₂) :
  comap f₁ q ⊓ comap f₂ q ≤ comap (f₁ + f₂) q :=
begin
  rw le_def',
  intros m h,
  change f₁ m + f₂ m ∈ q,
  change f₁ m ∈ q ∧ f₂ m ∈ q at h,
  apply q.add_mem h.1 h.2,
end

/-- Given modules `M`, `M₂` over a commutative ring, together with submodules `p ⊆ M`, `q ⊆ M₂`, the
set of maps $\\{f ∈ Hom(M, M₂) | f(p) ⊆ q \\}$ is a submodule of `Hom(M, M₂)`. -/
def compatible_maps : submodule R (M →ₗ[R] M₂) :=
{ carrier   := {f | p ≤ comap f q},
  zero_mem' := by { change p ≤ comap 0 q, rw comap_zero, refine le_top, },
  add_mem'  := λ f₁ f₂ h₁ h₂, by { apply le_trans _ (inf_comap_le_comap_add q f₁ f₂), rw le_inf_iff,
                                 exact ⟨h₁, h₂⟩, },
  smul_mem' := λ c f h, le_trans h (comap_le_comap_smul q f c), }

/-- Given modules `M`, `M₂` over a commutative ring, together with submodules `p ⊆ M`, `q ⊆ M₂`, the
natural map $\\{f ∈ Hom(M, M₂) | f(p) ⊆ q \\} \to Hom(M/p, M₂/q)$ is linear. -/
def mapq_linear : compatible_maps p q →ₗ[R] p.quotient →ₗ[R] q.quotient :=
{ to_fun    := λ f, mapq _ _ f.val f.property,
  map_add'  := λ x y, by { ext m', apply quotient.induction_on' m', intros m, refl, },
  map_smul' := λ c f, by { ext m', apply quotient.induction_on' m', intros m, refl, } }

end submodule

namespace equiv
variables [semiring R] [add_comm_monoid M] [semimodule R M] [add_comm_monoid M₂] [semimodule R M₂]

/-- An equivalence whose underlying function is linear is a linear equivalence. -/
def to_linear_equiv (e : M ≃ M₂) (h : is_linear_map R (e : M → M₂)) : M ≃ₗ[R] M₂ :=
{ .. e, .. h.mk' e}

end equiv

namespace add_equiv
variables [semiring R] [add_comm_monoid M] [semimodule R M] [add_comm_monoid M₂] [semimodule R M₂]

/-- An additive equivalence whose underlying function preserves `smul` is a linear equivalence. -/
def to_linear_equiv (e : M ≃+ M₂) (h : ∀ (c : R) x, e (c • x) = c • e x) : M ≃ₗ[R] M₂ :=
{ map_smul' := h, .. e, }

@[simp] lemma coe_to_linear_equiv (e : M ≃+ M₂) (h : ∀ (c : R) x, e (c • x) = c • e x) :
  ⇑(e.to_linear_equiv h) = e :=
rfl

@[simp] lemma coe_to_linear_equiv_symm (e : M ≃+ M₂) (h : ∀ (c : R) x, e (c • x) = c • e x) :
  ⇑(e.to_linear_equiv h).symm = e.symm :=
rfl

end add_equiv

namespace linear_map

open submodule

section isomorphism_laws

variables [ring R] [add_comm_group M] [add_comm_group M₂] [add_comm_group M₃]
variables [module R M] [module R M₂] [module R M₃]
variables (f : M →ₗ[R] M₂)

/-- The first isomorphism law for modules. The quotient of `M` by the kernel of `f` is linearly
equivalent to the range of `f`. -/
noncomputable def quot_ker_equiv_range : f.ker.quotient ≃ₗ[R] f.range :=
(linear_equiv.of_injective (f.ker.liftq f $ le_refl _) $
  submodule.ker_liftq_eq_bot _ _ _ (le_refl f.ker)).trans
  (linear_equiv.of_eq _ _ $ submodule.range_liftq _ _ _)

@[simp] lemma quot_ker_equiv_range_apply_mk (x : M) :
  (f.quot_ker_equiv_range (submodule.quotient.mk x) : M₂) = f x :=
rfl

@[simp] lemma quot_ker_equiv_range_symm_apply_image (x : M) (h : f x ∈ f.range) :
  f.quot_ker_equiv_range.symm ⟨f x, h⟩ = f.ker.mkq x :=
f.quot_ker_equiv_range.symm_apply_apply (f.ker.mkq x)

/--
Canonical linear map from the quotient `p/(p ∩ p')` to `(p+p')/p'`, mapping `x + (p ∩ p')`
to `x + p'`, where `p` and `p'` are submodules of an ambient module.
-/
def quotient_inf_to_sup_quotient (p p' : submodule R M) :
  (comap p.subtype (p ⊓ p')).quotient →ₗ[R] (comap (p ⊔ p').subtype p').quotient :=
(comap p.subtype (p ⊓ p')).liftq
  ((comap (p ⊔ p').subtype p').mkq.comp (of_le le_sup_left)) begin
rw [ker_comp, of_le, comap_cod_restrict, ker_mkq, map_comap_subtype],
exact comap_mono (inf_le_inf_right _ le_sup_left) end

/--
Second Isomorphism Law : the canonical map from `p/(p ∩ p')` to `(p+p')/p'` as a linear isomorphism.
-/
noncomputable def quotient_inf_equiv_sup_quotient (p p' : submodule R M) :
  (comap p.subtype (p ⊓ p')).quotient ≃ₗ[R] (comap (p ⊔ p').subtype p').quotient :=
linear_equiv.of_bijective (quotient_inf_to_sup_quotient p p')
  begin
    rw [quotient_inf_to_sup_quotient, ker_liftq_eq_bot],
    rw [ker_comp, ker_mkq],
    exact λ ⟨x, hx1⟩ hx2, ⟨hx1, hx2⟩
  end
  begin
    rw [quotient_inf_to_sup_quotient, range_liftq, eq_top_iff'],
    rintros ⟨x, hx⟩, rcases mem_sup.1 hx with ⟨y, hy, z, hz, rfl⟩,
    use [⟨y, hy⟩, trivial], apply (submodule.quotient.eq _).2,
    change y - (y + z) ∈ p',
    rwa [sub_add_eq_sub_sub, sub_self, zero_sub, neg_mem_iff]
  end

@[simp] lemma coe_quotient_inf_to_sup_quotient (p p' : submodule R M) :
  ⇑(quotient_inf_to_sup_quotient p p') = quotient_inf_equiv_sup_quotient p p' := rfl

@[simp] lemma quotient_inf_equiv_sup_quotient_apply_mk (p p' : submodule R M) (x : p) :
  quotient_inf_equiv_sup_quotient p p' (submodule.quotient.mk x) =
    submodule.quotient.mk (of_le (le_sup_left : p ≤ p ⊔ p') x) :=
rfl

lemma quotient_inf_equiv_sup_quotient_symm_apply_left (p p' : submodule R M)
  (x : p ⊔ p') (hx : (x:M) ∈ p) :
  (quotient_inf_equiv_sup_quotient p p').symm (submodule.quotient.mk x) =
    submodule.quotient.mk ⟨x, hx⟩ :=
(linear_equiv.symm_apply_eq _).2 $ by simp [of_le_apply]

@[simp] lemma quotient_inf_equiv_sup_quotient_symm_apply_eq_zero_iff {p p' : submodule R M}
  {x : p ⊔ p'} :
  (quotient_inf_equiv_sup_quotient p p').symm (submodule.quotient.mk x) = 0 ↔ (x:M) ∈ p' :=
(linear_equiv.symm_apply_eq _).trans $ by simp [of_le_apply]

lemma quotient_inf_equiv_sup_quotient_symm_apply_right (p p' : submodule R M) {x : p ⊔ p'}
  (hx : (x:M) ∈ p') :
  (quotient_inf_equiv_sup_quotient p p').symm (submodule.quotient.mk x) = 0 :=
quotient_inf_equiv_sup_quotient_symm_apply_eq_zero_iff.2 hx

end isomorphism_laws

section prod

lemma is_linear_map_prod_iso {R M M₂ M₃ : Type*}
  [comm_semiring R] [add_comm_monoid M] [add_comm_monoid M₂]
  [add_comm_group M₃] [semimodule R M] [semimodule R M₂] [semimodule R M₃] :
  is_linear_map R (λ(p : (M →ₗ[R] M₂) × (M →ₗ[R] M₃)),
    (linear_map.prod p.1 p.2 : (M →ₗ[R] (M₂ × M₃)))) :=
⟨λu v, rfl, λc u, rfl⟩

end prod

section pi
universe i
variables [semiring R] [add_comm_monoid M₂] [semimodule R M₂] [add_comm_monoid M₃] [semimodule R M₃]
{φ : ι → Type i} [∀i, add_comm_monoid (φ i)] [∀i, semimodule R (φ i)]

/-- `pi` construction for linear functions. From a family of linear functions it produces a linear
function into a family of modules. -/
def pi (f : Πi, M₂ →ₗ[R] φ i) : M₂ →ₗ[R] (Πi, φ i) :=
⟨λc i, f i c, λ c d, funext $ λ i, (f i).map_add _ _, λ c d, funext $ λ i, (f i).map_smul _ _⟩

@[simp] lemma pi_apply (f : Πi, M₂ →ₗ[R] φ i) (c : M₂) (i : ι) :
  pi f c i = f i c := rfl

lemma ker_pi (f : Πi, M₂ →ₗ[R] φ i) : ker (pi f) = (⨅i:ι, ker (f i)) :=
by ext c; simp [funext_iff]; refl

lemma pi_eq_zero (f : Πi, M₂ →ₗ[R] φ i) : pi f = 0 ↔ (∀i, f i = 0) :=
by simp only [linear_map.ext_iff, pi_apply, funext_iff]; exact ⟨λh a b, h b a, λh a b, h b a⟩

lemma pi_zero : pi (λi, 0 : Πi, M₂ →ₗ[R] φ i) = 0 :=
by ext; refl

lemma pi_comp (f : Πi, M₂ →ₗ[R] φ i) (g : M₃ →ₗ[R] M₂) : (pi f).comp g = pi (λi, (f i).comp g) :=
rfl

/-- The projections from a family of modules are linear maps. -/
def proj (i : ι) : (Πi, φ i) →ₗ[R] φ i :=
⟨ λa, a i, assume f g, rfl, assume c f, rfl ⟩

@[simp] lemma proj_apply (i : ι) (b : Πi, φ i) : (proj i : (Πi, φ i) →ₗ[R] φ i) b = b i := rfl

lemma proj_pi (f : Πi, M₂ →ₗ[R] φ i) (i : ι) : (proj i).comp (pi f) = f i :=
ext $ assume c, rfl

lemma infi_ker_proj : (⨅i, ker (proj i) : submodule R (Πi, φ i)) = ⊥ :=
bot_unique $ submodule.le_def'.2 $ assume a h,
begin
  simp only [mem_infi, mem_ker, proj_apply] at h,
  exact (mem_bot _).2 (funext $ assume i, h i)
end

section
variables (R φ)

/-- If `I` and `J` are disjoint index sets, the product of the kernels of the `J`th projections of
`φ` is linearly equivalent to the product over `I`. -/
def infi_ker_proj_equiv {I J : set ι} [decidable_pred (λi, i ∈ I)]
  (hd : disjoint I J) (hu : set.univ ⊆ I ∪ J) :
  (⨅i ∈ J, ker (proj i) : submodule R (Πi, φ i)) ≃ₗ[R] (Πi:I, φ i) :=
begin
  refine linear_equiv.of_linear
    (pi $ λi, (proj (i:ι)).comp (submodule.subtype _))
    (cod_restrict _ (pi $ λi, if h : i ∈ I then proj (⟨i, h⟩ : I) else 0) _) _ _,
  { assume b,
    simp only [mem_infi, mem_ker, funext_iff, proj_apply, pi_apply],
    assume j hjJ,
    have : j ∉ I := assume hjI, hd ⟨hjI, hjJ⟩,
    rw [dif_neg this, zero_apply] },
  { simp only [pi_comp, comp_assoc, subtype_comp_cod_restrict, proj_pi, dif_pos, subtype.coe_prop],
    ext b ⟨j, hj⟩, refl },
  { ext1 ⟨b, hb⟩,
    apply subtype.ext,
    ext j,
    have hb : ∀i ∈ J, b i = 0,
    { simpa only [mem_infi, mem_ker, proj_apply] using (mem_infi _).1 hb },
    simp only [comp_apply, pi_apply, id_apply, proj_apply, subtype_apply, cod_restrict_apply],
    split_ifs,
    { refl },
    { exact (hb _ $ (hu trivial).resolve_left h).symm } }
end
end

section
variable [decidable_eq ι]

/-- `diag i j` is the identity map if `i = j`. Otherwise it is the constant 0 map. -/
def diag (i j : ι) : φ i →ₗ[R] φ j :=
@function.update ι (λj, φ i →ₗ[R] φ j) _ 0 i id j

lemma update_apply (f : Πi, M₂ →ₗ[R] φ i) (c : M₂) (i j : ι) (b : M₂ →ₗ[R] φ i) :
  (update f i b j) c = update (λi, f i c) i (b c) j :=
begin
  by_cases j = i,
  { rw [h, update_same, update_same] },
  { rw [update_noteq h, update_noteq h] }
end

end

section
variable [decidable_eq ι]
variables (R φ)

/-- The standard basis of the product of `φ`. -/
def std_basis (i : ι) : φ i →ₗ[R] (Πi, φ i) := pi (diag i)

lemma std_basis_apply (i : ι) (b : φ i) : std_basis R φ i b = update 0 i b :=
by ext j; rw [std_basis, pi_apply, diag, update_apply]; refl

@[simp] lemma std_basis_same (i : ι) (b : φ i) : std_basis R φ i b i = b :=
by rw [std_basis_apply, update_same]

lemma std_basis_ne (i j : ι) (h : j ≠ i) (b : φ i) : std_basis R φ i b j = 0 :=
by rw [std_basis_apply, update_noteq h]; refl

lemma ker_std_basis (i : ι) : ker (std_basis R φ i) = ⊥ :=
ker_eq_bot_of_injective $ assume f g hfg,
  have std_basis R φ i f i = std_basis R φ i g i := hfg ▸ rfl,
  by simpa only [std_basis_same]

lemma proj_comp_std_basis (i j : ι) : (proj i).comp (std_basis R φ j) = diag j i :=
by rw [std_basis, proj_pi]

lemma proj_std_basis_same (i : ι) : (proj i).comp (std_basis R φ i) = id :=
by ext b; simp

lemma proj_std_basis_ne (i j : ι) (h : i ≠ j) : (proj i).comp (std_basis R φ j) = 0 :=
by ext b; simp [std_basis_ne R φ _ _ h]

lemma supr_range_std_basis_le_infi_ker_proj (I J : set ι) (h : disjoint I J) :
  (⨆i∈I, range (std_basis R φ i)) ≤ (⨅i∈J, ker (proj i)) :=
begin
  refine (supr_le $ assume i, supr_le $ assume hi, range_le_iff_comap.2 _),
  simp only [(ker_comp _ _).symm, eq_top_iff, le_def', mem_ker, comap_infi, mem_infi],
  assume b hb j hj,
  have : i ≠ j := assume eq, h ⟨hi, eq.symm ▸ hj⟩,
  rw [proj_std_basis_ne R φ j i this.symm, zero_apply]
end

lemma infi_ker_proj_le_supr_range_std_basis {I : finset ι} {J : set ι} (hu : set.univ ⊆ ↑I ∪ J) :
  (⨅ i∈J, ker (proj i)) ≤ (⨆i∈I, range (std_basis R φ i)) :=
submodule.le_def'.2
begin
  assume b hb,
  simp only [mem_infi, mem_ker, proj_apply] at hb,
  rw ← show ∑ i in I, std_basis R φ i (b i) = b,
  { ext i,
    rw [finset.sum_apply, ← std_basis_same R φ i (b i)],
    refine finset.sum_eq_single i (assume j hjI ne, std_basis_ne _ _ _ _ ne.symm _) _,
    assume hiI,
    rw [std_basis_same],
    exact hb _ ((hu trivial).resolve_left hiI) },
  exact sum_mem _ (assume i hiI, mem_supr_of_mem i $ mem_supr_of_mem hiI $
    (std_basis R φ i).mem_range_self (b i))
end

lemma supr_range_std_basis_eq_infi_ker_proj {I J : set ι}
  (hd : disjoint I J) (hu : set.univ ⊆ I ∪ J) (hI : set.finite I) :
  (⨆i∈I, range (std_basis R φ i)) = (⨅i∈J, ker (proj i)) :=
begin
  refine le_antisymm (supr_range_std_basis_le_infi_ker_proj _ _ _ _ hd) _,
  have : set.univ ⊆ ↑hI.to_finset ∪ J, { rwa [hI.coe_to_finset] },
  refine le_trans (infi_ker_proj_le_supr_range_std_basis R φ this) (supr_le_supr $ assume i, _),
  rw [set.finite.mem_to_finset],
  exact le_refl _
end

lemma supr_range_std_basis [fintype ι] : (⨆i:ι, range (std_basis R φ i)) = ⊤ :=
have (set.univ : set ι) ⊆ ↑(finset.univ : finset ι) ∪ ∅ := by rw [finset.coe_univ, set.union_empty],
begin
  apply top_unique,
  convert (infi_ker_proj_le_supr_range_std_basis R φ this),
  exact infi_emptyset.symm,
  exact (funext $ λi, (@supr_pos _ _ _ (λh, range (std_basis R φ i)) $ finset.mem_univ i).symm)
end

lemma disjoint_std_basis_std_basis (I J : set ι) (h : disjoint I J) :
  disjoint (⨆i∈I, range (std_basis R φ i)) (⨆i∈J, range (std_basis R φ i)) :=
begin
  refine disjoint.mono
    (supr_range_std_basis_le_infi_ker_proj _ _ _ _ $ set.disjoint_compl_right I)
    (supr_range_std_basis_le_infi_ker_proj _ _ _ _ $ set.disjoint_compl_right J) _,
  simp only [disjoint, submodule.le_def', mem_infi, mem_inf, mem_ker, mem_bot, proj_apply,
    funext_iff],
  rintros b ⟨hI, hJ⟩ i,
  classical,
  by_cases hiI : i ∈ I,
  { by_cases hiJ : i ∈ J,
    { exact (h ⟨hiI, hiJ⟩).elim },
    { exact hJ i hiJ } },
  { exact hI i hiI }
end

lemma std_basis_eq_single {a : R} :
  (λ (i : ι), (std_basis R (λ _ : ι, R) i) a) = λ (i : ι), (finsupp.single i a) :=
begin
  ext i j,
  rw [std_basis_apply, finsupp.single_apply],
  split_ifs,
  { rw [h, function.update_same] },
  { rw [function.update_noteq (ne.symm h)], refl },
end

end

end pi

section fun_left
variables (R M) [semiring R] [add_comm_monoid M] [semimodule R M]
variables {m n p : Type*}

/-- Given an `R`-module `M` and a function `m → n` between arbitrary types,
construct a linear map `(n → M) →ₗ[R] (m → M)` -/
def fun_left (f : m → n) : (n → M) →ₗ[R] (m → M) :=
mk (∘f) (λ _ _, rfl) (λ _ _, rfl)

@[simp] theorem fun_left_apply (f : m → n) (g : n → M) (i : m) : fun_left R M f g i = g (f i) :=
rfl

@[simp] theorem fun_left_id (g : n → M) : fun_left R M _root_.id g = g :=
rfl

theorem fun_left_comp (f₁ : n → p) (f₂ : m → n) :
  fun_left R M (f₁ ∘ f₂) = (fun_left R M f₂).comp (fun_left R M f₁) :=
rfl

/-- Given an `R`-module `M` and an equivalence `m ≃ n` between arbitrary types,
construct a linear equivalence `(n → M) ≃ₗ[R] (m → M)` -/
def fun_congr_left (e : m ≃ n) : (n → M) ≃ₗ[R] (m → M) :=
linear_equiv.of_linear (fun_left R M e) (fun_left R M e.symm)
  (ext $ λ x, funext $ λ i,
    by rw [id_apply, ← fun_left_comp, equiv.symm_comp_self, fun_left_id])
  (ext $ λ x, funext $ λ i,
    by rw [id_apply, ← fun_left_comp, equiv.self_comp_symm, fun_left_id])

@[simp] theorem fun_congr_left_apply (e : m ≃ n) (x : n → M) :
  fun_congr_left R M e x = fun_left R M e x :=
rfl

@[simp] theorem fun_congr_left_id :
  fun_congr_left R M (equiv.refl n) = linear_equiv.refl R (n → M) :=
rfl

@[simp] theorem fun_congr_left_comp (e₁ : m ≃ n) (e₂ : n ≃ p) :
  fun_congr_left R M (equiv.trans e₁ e₂) =
    linear_equiv.trans (fun_congr_left R M e₂) (fun_congr_left R M e₁) :=
rfl

@[simp] lemma fun_congr_left_symm (e : m ≃ n) :
  (fun_congr_left R M e).symm = fun_congr_left R M e.symm :=
rfl

end fun_left

universe i
variables [semiring R] [add_comm_monoid M] [semimodule R M]

variables (R M)

instance automorphism_group : group (M ≃ₗ[R] M) :=
{ mul := λ f g, g.trans f,
  one := linear_equiv.refl R M,
  inv := λ f, f.symm,
  mul_assoc := λ f g h, by {ext, refl},
  mul_one := λ f, by {ext, refl},
  one_mul := λ f, by {ext, refl},
  mul_left_inv := λ f, by {ext, exact f.left_inv x} }

instance automorphism_group.to_linear_map_is_monoid_hom :
  is_monoid_hom (linear_equiv.to_linear_map : (M ≃ₗ[R] M) → (M →ₗ[R] M)) :=
{ map_one := rfl,
  map_mul := λ f g, rfl }

/-- The group of invertible linear maps from `M` to itself -/
@[reducible] def general_linear_group := units (M →ₗ[R] M)

namespace general_linear_group
variables {R M}

instance : has_coe_to_fun (general_linear_group R M) := by apply_instance

/-- An invertible linear map `f` determines an equivalence from `M` to itself. -/
def to_linear_equiv (f : general_linear_group R M) : (M ≃ₗ[R] M) :=
{ inv_fun := f.inv.to_fun,
  left_inv := λ m, show (f.inv * f.val) m = m,
    by erw f.inv_val; simp,
  right_inv := λ m, show (f.val * f.inv) m = m,
    by erw f.val_inv; simp,
  ..f.val }

/-- An equivalence from `M` to itself determines an invertible linear map. -/
def of_linear_equiv (f : (M ≃ₗ[R] M)) : general_linear_group R M :=
{ val := f,
  inv := f.symm,
  val_inv := linear_map.ext $ λ _, f.apply_symm_apply _,
  inv_val := linear_map.ext $ λ _, f.symm_apply_apply _ }

variables (R M)

/-- The general linear group on `R` and `M` is multiplicatively equivalent to the type of linear
equivalences between `M` and itself. -/
def general_linear_equiv : general_linear_group R M ≃* (M ≃ₗ[R] M) :=
{ to_fun := to_linear_equiv,
  inv_fun := of_linear_equiv,
  left_inv := λ f, by { ext, refl },
  right_inv := λ f, by { ext, refl },
  map_mul' := λ x y, by {ext, refl} }

@[simp] lemma general_linear_equiv_to_linear_map (f : general_linear_group R M) :
  (general_linear_equiv R M f : M →ₗ[R] M) = f :=
by {ext, refl}

end general_linear_group

end linear_map<|MERGE_RESOLUTION|>--- conflicted
+++ resolved
@@ -1756,102 +1756,6 @@
 variables {semimodule_M : semimodule R M} {semimodule_M₂ : semimodule R M₂}
 variables (e e' : M ≃ₗ[R] M₂)
 
-<<<<<<< HEAD
-@[simp] lemma to_linear_map_apply (x) : e.to_linear_map x = e x := rfl
-
-@[simp, norm_cast] theorem coe_coe : ((e : M →ₗ[R] M₂) : M → M₂) = (e : M → M₂) := rfl
-
-@[simp] lemma coe_to_equiv : ((e.to_equiv) : M → M₂) = (e : M → M₂) := rfl
-
-@[simp] lemma to_fun_apply {m : M} : e.to_fun m = e m := rfl
-
-section
-variables {e e'}
-@[ext] lemma ext (h : ∀ x, e x = e' x) : e = e' :=
-injective_to_equiv (equiv.ext h)
-
-end
-
-section
-variables (M R)
-
-/-- The identity map is a linear equivalence. -/
-@[refl]
-def refl [semimodule R M] : M ≃ₗ[R] M := { .. linear_map.id, .. equiv.refl M }
-end
-
-@[simp] lemma refl_apply [semimodule R M] (x : M) : refl R M x = x := rfl
-
-/-- Linear equivalences are symmetric. -/
-@[symm]
-def symm : M₂ ≃ₗ[R] M :=
-{ .. e.to_linear_map.inverse e.inv_fun e.left_inv e.right_inv,
-  .. e.to_equiv.symm }
-
-@[simp] lemma inv_fun_apply {m : M₂} : e.inv_fun m = e.symm m := rfl
-
-variables {semimodule_M₃ : semimodule R M₃} (e₁ : M ≃ₗ[R] M₂) (e₂ : M₂ ≃ₗ[R] M₃)
-
-/-- Linear equivalences are transitive. -/
-@[trans]
-def trans : M ≃ₗ[R] M₃ :=
-{ .. e₂.to_linear_map.comp e₁.to_linear_map,
-  .. e₁.to_equiv.trans e₂.to_equiv }
-
-@[simp] lemma coe_to_add_equiv : ⇑(e.to_add_equiv) = e := rfl
-
-@[simp] theorem trans_apply (c : M) :
-  (e₁.trans e₂) c = e₂ (e₁ c) := rfl
-@[simp] theorem apply_symm_apply (c : M₂) : e (e.symm c) = c := e.6 c
-@[simp] theorem symm_apply_apply (b : M) : e.symm (e b) = b := e.5 b
-@[simp] lemma symm_trans_apply (c : M₃) : (e₁.trans e₂).symm c = e₁.symm (e₂.symm c) := rfl
-
-@[simp] lemma trans_refl : e.trans (refl R M₂) = e := injective_to_equiv e.to_equiv.trans_refl
-@[simp] lemma refl_trans : (refl R M).trans e = e := injective_to_equiv e.to_equiv.refl_trans
-
-lemma symm_apply_eq {x y} : e.symm x = y ↔ x = e y := e.to_equiv.symm_apply_eq
-
-lemma eq_symm_apply {x y} : y = e.symm x ↔ e y = x := e.to_equiv.eq_symm_apply
-
-@[simp] lemma trans_symm [semimodule R M] [semimodule R M₂] (f : M ≃ₗ[R] M₂) :
-  f.trans f.symm = linear_equiv.refl R M :=
-by { ext x, simp }
-
-@[simp] lemma symm_trans [semimodule R M] [semimodule R M₂] (f : M ≃ₗ[R] M₂) :
-  f.symm.trans f = linear_equiv.refl R M₂ :=
-by { ext x, simp }
-
-@[simp, norm_cast] lemma refl_to_linear_map [semimodule R M] :
-  (linear_equiv.refl R M : M →ₗ[R] M) = linear_map.id :=
-rfl
-
-@[simp, norm_cast]
-lemma comp_coe [semimodule R M] [semimodule R M₂] [semimodule R M₃] (f :  M ≃ₗ[R] M₂)
-  (f' :  M₂ ≃ₗ[R] M₃) : (f' : M₂ →ₗ[R] M₃).comp (f : M →ₗ[R] M₂) = (f.trans f' : M →ₗ[R] M₃) :=
-rfl
-
-@[simp] theorem map_add (a b : M) : e (a + b) = e a + e b := e.map_add' a b
-@[simp] theorem map_zero : e 0 = 0 := e.to_linear_map.map_zero
-@[simp] theorem map_smul (c : R) (x : M) : e (c • x) = c • e x := e.map_smul' c x
-
-@[simp] lemma map_sum {s : finset ι} (u : ι → M) : e (∑ i in s, u i) = ∑ i in s, e (u i) :=
-e.to_linear_map.map_sum
-
-@[simp] theorem map_eq_zero_iff {x : M} : e x = 0 ↔ x = 0 :=
-e.to_add_equiv.map_eq_zero_iff
-theorem map_ne_zero_iff {x : M} : e x ≠ 0 ↔ x ≠ 0 :=
-e.to_add_equiv.map_ne_zero_iff
-
-@[simp] theorem symm_symm : e.symm.symm = e := by { cases e, refl }
-
-protected lemma bijective : function.bijective e := e.to_equiv.bijective
-protected lemma injective : function.injective e := e.to_equiv.injective
-protected lemma surjective : function.surjective e := e.to_equiv.surjective
-protected lemma image_eq_preimage (s : set M) : e '' s = e.symm ⁻¹' s :=
-e.to_equiv.image_eq_preimage s
-
-=======
->>>>>>> 78450c4c
 lemma map_eq_comap {p : submodule R M} : (p.map e : submodule R M₂) = p.comap e.symm :=
 submodule.coe_injective $ by simp [e.image_eq_preimage]
 

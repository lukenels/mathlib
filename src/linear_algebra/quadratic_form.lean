/-
Copyright (c) 2020 Anne Baanen. All rights reserved.
Released under Apache 2.0 license as described in the file LICENSE.
Authors: Anne Baanen
-/

import algebra.invertible
import linear_algebra.bilinear_form
import linear_algebra.determinant
import linear_algebra.special_linear_group
import analysis.special_functions.pow

/-!
# Quadratic forms

This file defines quadratic forms over a `R`-module `M`.
A quadratic form is a map `Q : M → R` such that
  (`to_fun_smul`) `Q (a • x) = a * a * Q x`
  (`polar_...`) The map `polar Q := λ x y, Q (x + y) - Q x - Q y` is bilinear.
They come with a scalar multiplication, `(a • Q) x = Q (a • x) = a * a * Q x`,
and composition with linear maps `f`, `Q.comp f x = Q (f x)`.

## Main definitions

 * `quadratic_form.associated`: associated bilinear form
 * `quadratic_form.pos_def`: positive definite quadratic forms
 * `quadratic_form.anisotropic`: anisotropic quadratic forms
 * `quadratic_form.discr`: discriminant of a quadratic form

## Main statements

 * `quadratic_form.associated_left_inverse`,
 * `quadratic_form.associated_right_inverse`: in a commutative ring where 2 has
  an inverse, there is a correspondence between quadratic forms and symmetric
  bilinear forms
 * `bilin_form.exists_orthogonal_basis`: There exists an orthogonal basis with
  respect to any nondegenerate, symmetric bilinear form `B`.

## Notation

In this file, the variable `R` is used when a `ring` structure is sufficient and
`R₁` is used when specifically a `comm_ring` is required. This allows us to keep
`[module R M]` and `[module R₁ M]` assumptions in the variables without
confusion between `*` from `ring` and `*` from `comm_ring`.

The variable `S` is used when `R` itself has a `•` action.

## References

 * https://en.wikipedia.org/wiki/Quadratic_form
 * https://en.wikipedia.org/wiki/Discriminant#Quadratic_forms

## Tags

quadratic form, homogeneous polynomial, quadratic polynomial
-/

universes u v w
variables {S : Type*}
variables {R : Type*} {M : Type*} [add_comm_group M] [ring R]
variables {R₁ : Type*} [comm_ring R₁]

namespace quadratic_form
/-- Up to a factor 2, `Q.polar` is the associated bilinear form for a quadratic form `Q`.d

Source of this name: https://en.wikipedia.org/wiki/Quadratic_form#Generalization
-/
def polar (f : M → R) (x y : M) :=
f (x + y) - f x - f y

lemma polar_add (f g : M → R) (x y : M) :
  polar (f + g) x y = polar f x y + polar g x y :=
by { simp only [polar, pi.add_apply], abel }

lemma polar_neg (f : M → R) (x y : M) :
  polar (-f) x y = - polar f x y :=
by { simp only [polar, pi.neg_apply, sub_eq_add_neg, neg_add] }

lemma polar_smul [monoid S] [distrib_mul_action S R] (f : M → R) (s : S) (x y : M) :
  polar (s • f) x y = s • polar f x y :=
by { simp only [polar, pi.smul_apply, smul_sub] }

lemma polar_comm (f : M → R) (x y : M) : polar f x y = polar f y x :=
by rw [polar, polar, add_comm, sub_sub, sub_sub, add_comm (f x) (f y)]

end quadratic_form

variables [module R M] [module R₁ M]

open quadratic_form
/-- A quadratic form over a module. -/
structure quadratic_form (R : Type u) (M : Type v) [ring R] [add_comm_group M] [module R M] :=
(to_fun : M → R)
(to_fun_smul : ∀ (a : R) (x : M), to_fun (a • x) = a * a * to_fun x)
(polar_add_left' : ∀ (x x' y : M), polar to_fun (x + x') y = polar to_fun x y + polar to_fun x' y)
(polar_smul_left' : ∀ (a : R) (x y : M), polar to_fun (a • x) y = a • polar to_fun x y)
(polar_add_right' : ∀ (x y y' : M), polar to_fun x (y + y') = polar to_fun x y + polar to_fun x y')
(polar_smul_right' : ∀ (a : R) (x y : M), polar to_fun x (a • y) = a • polar to_fun x y)

namespace quadratic_form

variables {Q : quadratic_form R M}

instance : has_coe_to_fun (quadratic_form R M) :=
⟨_, to_fun⟩

/-- The `simp` normal form for a quadratic form is `coe_fn`, not `to_fun`. -/
@[simp] lemma to_fun_eq_apply : Q.to_fun = ⇑ Q := rfl

lemma map_smul (a : R) (x : M) : Q (a • x) = a * a * Q x := Q.to_fun_smul a x

lemma map_add_self (x : M) : Q (x + x) = 4 * Q x :=
by { rw [←one_smul R x, ←add_smul, map_smul], norm_num }

@[simp] lemma map_zero : Q 0 = 0 :=
by rw [←@zero_smul R _ _ _ _ (0 : M), map_smul, zero_mul, zero_mul]

@[simp] lemma map_neg (x : M) : Q (-x) = Q x :=
by rw [←@neg_one_smul R _ _ _ _ x, map_smul, neg_one_mul, neg_neg, one_mul]

lemma map_sub (x y : M) : Q (x - y) = Q (y - x) :=
by rw [←neg_sub, map_neg]

@[simp]
lemma polar_zero_left (y : M) : polar Q 0 y = 0 :=
by simp [polar]

@[simp]
lemma polar_add_left (x x' y : M) :
  polar Q (x + x') y = polar Q x y + polar Q x' y :=
Q.polar_add_left' x x' y

@[simp]
lemma polar_smul_left (a : R) (x y : M) :
  polar Q (a • x) y = a * polar Q x y :=
Q.polar_smul_left' a x y

@[simp]
lemma polar_neg_left (x y : M) :
  polar Q (-x) y = -polar Q x y :=
by rw [←neg_one_smul R x, polar_smul_left, neg_one_mul]

@[simp]
lemma polar_sub_left (x x' y : M) :
  polar Q (x - x') y = polar Q x y - polar Q x' y :=
by rw [sub_eq_add_neg, sub_eq_add_neg, polar_add_left, polar_neg_left]

@[simp]
lemma polar_zero_right (y : M) : polar Q y 0 = 0 :=
by simp [polar]

@[simp]
lemma polar_add_right (x y y' : M) :
  polar Q x (y + y') = polar Q x y + polar Q x y' :=
Q.polar_add_right' x y y'

@[simp]
lemma polar_smul_right (a : R) (x y : M) :
  polar Q x (a • y) = a * polar Q x y :=
Q.polar_smul_right' a x y

@[simp]
lemma polar_neg_right (x y : M) :
  polar Q x (-y) = -polar Q x y :=
by rw [←neg_one_smul R y, polar_smul_right, neg_one_mul]

@[simp]
lemma polar_sub_right (x y y' : M) :
  polar Q x (y - y') = polar Q x y - polar Q x y' :=
by rw [sub_eq_add_neg, sub_eq_add_neg, polar_add_right, polar_neg_right]

@[simp]
lemma polar_self (x : M) : polar Q x x = 2 * Q x :=
begin
  rw [polar, map_add_self, sub_sub, sub_eq_iff_eq_add, ←two_mul, ←two_mul, ←mul_assoc],
  norm_num
end

section of_tower

variables [comm_semiring S] [algebra S R] [module S M] [is_scalar_tower S R M]

@[simp]
lemma polar_smul_left_of_tower (a : S) (x y : M) :
  polar Q (a • x) y = a • polar Q x y :=
by rw [←is_scalar_tower.algebra_map_smul R a x, polar_smul_left, algebra.smul_def]

@[simp]
lemma polar_smul_right_of_tower (a : S) (x y : M) :
  polar Q x (a • y) = a • polar Q x y :=
by rw [←is_scalar_tower.algebra_map_smul R a y, polar_smul_right, algebra.smul_def]

end of_tower

variable {Q' : quadratic_form R M}
@[ext] lemma ext (H : ∀ (x : M), Q x = Q' x) : Q = Q' :=
by { cases Q, cases Q', congr, funext, apply H }

instance : has_zero (quadratic_form R M) :=
⟨ { to_fun := λ x, 0,
    to_fun_smul := λ a x, by simp,
    polar_add_left' := λ x x' y, by simp [polar],
    polar_smul_left' := λ a x y, by simp [polar],
    polar_add_right' := λ x y y', by simp [polar],
    polar_smul_right' := λ a x y, by simp [polar] } ⟩

@[simp] lemma coe_fn_zero : ⇑(0 : quadratic_form R M) = 0 := rfl

@[simp] lemma zero_apply (x : M) : (0 : quadratic_form R M) x = 0 := rfl

instance : inhabited (quadratic_form R M) := ⟨0⟩

instance : has_add (quadratic_form R M) :=
⟨ λ Q Q',
  { to_fun := Q + Q',
    to_fun_smul := λ a x,
      by simp only [pi.add_apply, map_smul, mul_add],
    polar_add_left' := λ x x' y,
      by simp only [polar_add, polar_add_left, add_assoc, add_left_comm],
    polar_smul_left' := λ a x y,
      by simp only [polar_add, smul_eq_mul, mul_add, polar_smul_left],
    polar_add_right' := λ x y y',
      by simp only [polar_add, polar_add_right, add_assoc, add_left_comm],
    polar_smul_right' := λ a x y,
      by simp only [polar_add, smul_eq_mul, mul_add, polar_smul_right] } ⟩

@[simp] lemma coe_fn_add (Q Q' : quadratic_form R M) : ⇑(Q + Q') = Q + Q' := rfl

@[simp] lemma add_apply (Q Q' : quadratic_form R M) (x : M) : (Q + Q') x = Q x + Q' x := rfl

instance : has_neg (quadratic_form R M) :=
⟨ λ Q,
  { to_fun := -Q,
  to_fun_smul := λ a x,
    by simp only [pi.neg_apply, map_smul, mul_neg_eq_neg_mul_symm],
  polar_add_left' := λ x x' y,
    by simp only [polar_neg, polar_add_left, neg_add],
  polar_smul_left' := λ a x y,
    by simp only [polar_neg, polar_smul_left, mul_neg_eq_neg_mul_symm, smul_eq_mul],
  polar_add_right' := λ x y y',
    by simp only [polar_neg, polar_add_right, neg_add],
  polar_smul_right' := λ a x y,
    by simp only [polar_neg, polar_smul_right, mul_neg_eq_neg_mul_symm, smul_eq_mul] } ⟩

@[simp] lemma coe_fn_neg (Q : quadratic_form R M) : ⇑(-Q) = -Q := rfl

@[simp] lemma neg_apply (Q : quadratic_form R M) (x : M) : (-Q) x = -Q x := rfl

instance : add_comm_group (quadratic_form R M) :=
{ add := (+),
  zero := 0,
  neg := has_neg.neg,
  add_comm := λ Q Q', by { ext, simp only [add_apply, add_comm] },
  add_assoc := λ Q Q' Q'', by { ext, simp only [add_apply, add_assoc] },
  add_left_neg := λ Q, by { ext, simp only [add_apply, neg_apply, zero_apply, add_left_neg] },
  add_zero := λ Q, by { ext, simp only [zero_apply, add_apply, add_zero] },
  zero_add := λ Q, by { ext, simp only [zero_apply, add_apply, zero_add] } }

@[simp] lemma coe_fn_sub (Q Q' : quadratic_form R M) : ⇑(Q - Q') = Q - Q' :=
by simp [sub_eq_add_neg]

@[simp] lemma sub_apply (Q Q' : quadratic_form R M) (x : M) : (Q - Q') x = Q x - Q' x :=
by simp [sub_eq_add_neg]

/-- `@coe_fn (quadratic_form R M)` as an `add_monoid_hom`.

This API mirrors `add_monoid_hom.coe_fn`. -/
@[simps apply]
def coe_fn_add_monoid_hom : quadratic_form R M →+ (M → R) :=
{ to_fun := coe_fn, map_zero' := coe_fn_zero, map_add' := coe_fn_add }

/-- Evaluation on a particular element of the module `M` is an additive map over quadratic forms. -/
@[simps apply]
def eval_add_monoid_hom (m : M) : quadratic_form R M →+ R :=
(add_monoid_hom.apply _ m).comp coe_fn_add_monoid_hom

section sum

open_locale big_operators

@[simp] lemma coe_fn_sum {ι : Type*} (Q : ι → quadratic_form R M) (s : finset ι) :
  ⇑(∑ i in s, Q i) = ∑ i in s, Q i :=
(coe_fn_add_monoid_hom : _ →+ (M → R)).map_sum Q s

@[simp] lemma sum_apply {ι : Type*} (Q : ι → quadratic_form R M) (s : finset ι) (x : M) :
  (∑ i in s, Q i) x = ∑ i in s, Q i x :=
(eval_add_monoid_hom x : _ →+ R).map_sum Q s

end sum

section has_scalar

variables [comm_semiring S] [algebra S R]

/-- `quadratic_form R M` inherits the scalar action from any algebra over `R`.

When `R` is commutative, this provides an `R`-action via `algebra.id`. -/
instance : has_scalar S (quadratic_form R M) :=
⟨ λ a Q,
  { to_fun := a • Q,
    to_fun_smul := λ b x, by rw [pi.smul_apply, map_smul, pi.smul_apply, algebra.mul_smul_comm],
    polar_add_left' := λ x x' y, by simp only [polar_smul, polar_add_left, smul_add],
    polar_smul_left' := λ b x y, begin
      simp only [polar_smul, polar_smul_left, ←algebra.mul_smul_comm, smul_eq_mul],
    end,
    polar_add_right' := λ x y y', by simp only [polar_smul, polar_add_right, smul_add],
    polar_smul_right' := λ b x y, begin
      simp only [polar_smul, polar_smul_right, ←algebra.mul_smul_comm, smul_eq_mul],
    end } ⟩

@[simp] lemma coe_fn_smul (a : S) (Q : quadratic_form R M) : ⇑(a • Q) = a • Q := rfl

@[simp] lemma smul_apply (a : S) (Q : quadratic_form R M) (x : M) :
  (a • Q) x = a • Q x := rfl

instance : module S (quadratic_form R M) :=
{ mul_smul := λ a b Q, ext (λ x, by
    simp only [smul_apply, mul_left_comm, ←smul_eq_mul, smul_assoc]),
  one_smul := λ Q, ext (λ x, by simp),
  smul_add := λ a Q Q', by { ext, simp only [add_apply, smul_apply, smul_add] },
  smul_zero := λ a, by { ext, simp only [zero_apply, smul_apply, smul_zero] },
  zero_smul := λ Q, by { ext, simp only [zero_apply, smul_apply, zero_smul] },
  add_smul := λ a b Q, by { ext, simp only [add_apply, smul_apply, add_smul] } }

end has_scalar

section comp

variables {N : Type v} [add_comm_group N] [module R N]

/-- Compose the quadratic form with a linear function. -/
def comp (Q : quadratic_form R N) (f : M →ₗ[R] N) :
  quadratic_form R M :=
{ to_fun := λ x, Q (f x),
  to_fun_smul := λ a x, by simp only [map_smul, f.map_smul],
  polar_add_left' := λ x x' y,
    by convert polar_add_left (f x) (f x') (f y) using 1;
      simp only [polar, f.map_add],
  polar_smul_left' := λ a x y,
    by convert polar_smul_left a (f x) (f y) using 1;
      simp only [polar, f.map_smul, f.map_add, smul_eq_mul],
  polar_add_right' := λ x y y',
    by convert polar_add_right (f x) (f y) (f y') using 1;
      simp only [polar, f.map_add],
  polar_smul_right' := λ a x y,
    by convert polar_smul_right a (f x) (f y) using 1;
      simp only [polar, f.map_smul, f.map_add, smul_eq_mul] }

@[simp] lemma comp_apply (Q : quadratic_form R N) (f : M →ₗ[R] N) (x : M) :
  (Q.comp f) x = Q (f x) := rfl

end comp

section comm_ring

/-- Create a quadratic form in a commutative ring by proving only one side of the bilinearity. -/
def mk_left (f : M → R₁)
  (to_fun_smul : ∀ a x, f (a • x) = a * a * f x)
  (polar_add_left : ∀ x x' y, polar f (x + x') y = polar f x y + polar f x' y)
  (polar_smul_left : ∀ a x y, polar f (a • x) y = a * polar f x y) :
  quadratic_form R₁ M :=
{ to_fun := f,
  to_fun_smul := to_fun_smul,
  polar_add_left' := polar_add_left,
  polar_smul_left' := polar_smul_left,
  polar_add_right' :=
    λ x y y', by rw [polar_comm, polar_add_left, polar_comm f y x, polar_comm f y' x],
  polar_smul_right' :=
    λ a x y, by rw [polar_comm, polar_smul_left, polar_comm f y x, smul_eq_mul] }

/-- The product of linear forms is a quadratic form. -/
def lin_mul_lin (f g : M →ₗ[R₁] R₁) : quadratic_form R₁ M :=
mk_left (f * g)
  (λ a x, by { simp, ring })
  (λ x x' y, by { simp [polar], ring })
  (λ a x y, by { simp [polar], ring })

@[simp]
lemma lin_mul_lin_apply (f g : M →ₗ[R₁] R₁) (x) : lin_mul_lin f g x = f x * g x := rfl

@[simp]
lemma add_lin_mul_lin (f g h : M →ₗ[R₁] R₁) :
  lin_mul_lin (f + g) h = lin_mul_lin f h + lin_mul_lin g h :=
ext (λ x, add_mul _ _ _)

@[simp]
lemma lin_mul_lin_add (f g h : M →ₗ[R₁] R₁) :
  lin_mul_lin f (g + h) = lin_mul_lin f g + lin_mul_lin f h :=
ext (λ x, mul_add _ _ _)

variables {N : Type v} [add_comm_group N] [module R₁ N]

@[simp]
lemma lin_mul_lin_comp (f g : M →ₗ[R₁] R₁) (h : N →ₗ[R₁] M) :
  (lin_mul_lin f g).comp h = lin_mul_lin (f.comp h) (g.comp h) :=
rfl

variables {n : Type*}

/-- `proj i j` is the quadratic form mapping the vector `x : n → R₁` to `x i * x j` -/
def proj (i j : n) : quadratic_form R₁ (n → R₁) :=
lin_mul_lin (@linear_map.proj _ _ _ (λ _, R₁) _ _ i) (@linear_map.proj _ _ _ (λ _, R₁) _ _ j)

@[simp]
lemma proj_apply (i j : n) (x : n → R₁) : proj i j x = x i * x j := rfl

end comm_ring

end quadratic_form

/-!
### Associated bilinear forms

Over a commutative ring with an inverse of 2, the theory of quadratic forms is
basically identical to that of symmetric bilinear forms. The map from quadratic
forms to bilinear forms giving this identification is called the `associated`
quadratic form.
-/

variables {B : bilin_form R M}

namespace bilin_form
open quadratic_form

lemma polar_to_quadratic_form (x y : M) : polar (λ x, B x x) x y = B x y + B y x :=
by simp [polar, add_left, add_right, sub_eq_add_neg _ (B y y), add_comm (B y x) _, add_assoc]

/-- A bilinear form gives a quadratic form by applying the argument twice. -/
def to_quadratic_form (B : bilin_form R M) : quadratic_form R M :=
⟨ λ x, B x x,
  λ a x, by simp [smul_left, smul_right, mul_assoc],
  λ x x' y, by simp [polar_to_quadratic_form, add_left, add_right, add_left_comm, add_assoc],
  λ a x y, by simp [polar_to_quadratic_form, smul_left, smul_right, mul_add],
  λ x y y', by simp [polar_to_quadratic_form, add_left, add_right, add_left_comm, add_assoc],
  λ a x y, by simp [polar_to_quadratic_form, smul_left, smul_right, mul_add] ⟩

@[simp] lemma to_quadratic_form_apply (B : bilin_form R M) (x : M) :
  B.to_quadratic_form x = B x x :=
rfl

end bilin_form

namespace quadratic_form
open bilin_form sym_bilin_form

section associated_hom
variables (S) [comm_semiring S] [algebra S R]
variables [invertible (2 : R)] {B₁ : bilin_form R M}

/-- `associated_hom` is the map that sends a quadratic form on a module `M` over `R` to its
associated symmetric bilinear form.  As provided here, this has the structure of an `S`-linear map
where `S` is a commutative subring of `R`.

Over a commutative ring, use `associated`, which gives an `R`-linear map.  Over a general ring with
no nontrivial distinguished commutative subring, use `associated'`, which gives an additive
homomorphism (or more precisely a `ℤ`-linear map.) -/
def associated_hom : quadratic_form R M →ₗ[S] bilin_form R M :=
{ to_fun := λ Q,
  { bilin := λ x y, ⅟2 * polar Q x y,
    bilin_add_left := λ x y z, by rw [← mul_add, polar_add_left],
    bilin_smul_left := λ x y z, begin
      have htwo : x * ⅟2 = ⅟2 * x := (commute.one_right x).bit0_right.inv_of_right,
      simp [polar_smul_left, ← mul_assoc, htwo]
    end,
    bilin_add_right := λ x y z, by rw [← mul_add, polar_add_right],
    bilin_smul_right := λ x y z, begin
      have htwo : x * ⅟2 = ⅟2 * x := (commute.one_right x).bit0_right.inv_of_right,
      simp [polar_smul_left, ← mul_assoc, htwo]
    end },
  map_add' := λ Q Q', by { ext, simp [bilin_form.add_apply, polar_add, mul_add] },
  map_smul' := λ s Q, by { ext, simp [polar_smul, algebra.mul_smul_comm] } }

variables {Q : quadratic_form R M} {S}

@[simp] lemma associated_apply (x y : M) :
  associated_hom S Q x y = ⅟2 * (Q (x + y) - Q x - Q y) := rfl

lemma associated_is_sym : is_sym (associated_hom S Q) :=
λ x y, by simp only [associated_apply, add_comm, add_left_comm, sub_eq_add_neg]

@[simp] lemma associated_comp {N : Type v} [add_comm_group N] [module R N] (f : N →ₗ[R] M) :
  associated_hom S (Q.comp f) = (associated_hom S Q).comp f f :=
by { ext, simp }

lemma associated_to_quadratic_form (B : bilin_form R M) (x y : M) :
  associated_hom S B.to_quadratic_form x y = ⅟2 * (B x y + B y x) :=
by simp [associated_apply, ←polar_to_quadratic_form, polar]

lemma associated_left_inverse (h : is_sym B₁) :
  associated_hom S (B₁.to_quadratic_form) = B₁ :=
bilin_form.ext $ λ x y,
by rw [associated_to_quadratic_form, sym h x y, ←two_mul, ←mul_assoc, inv_of_mul_self, one_mul]

lemma associated_right_inverse : (associated_hom S Q).to_quadratic_form = Q :=
quadratic_form.ext $ λ x,
  calc (associated_hom S Q).to_quadratic_form x
      = ⅟2 * (Q x + Q x) : by simp [map_add_self, bit0, add_mul, add_assoc]
  ... = Q x : by rw [← two_mul (Q x), ←mul_assoc, inv_of_mul_self, one_mul]

lemma associated_eq_self_apply (x : M) : associated_hom S Q x x = Q x :=
begin
  rw [associated_apply, map_add_self],
  suffices : (⅟2) * (2 * Q x) = Q x,
  { convert this,
    simp only [bit0, add_mul, one_mul],
    abel },
  simp [← mul_assoc],
end

/-- `associated'` is the `ℤ`-linear map that sends a quadratic form on a module `M` over `R` to its
associated symmetric bilinear form. -/
abbreviation associated' : quadratic_form R M →ₗ[ℤ] bilin_form R M :=
associated_hom ℤ

/-- There exists a non-null vector with respect to any quadratic form `Q` whose associated
bilinear form is non-degenerate, i.e. there exists `x` such that `Q x ≠ 0`. -/
lemma exists_quadratic_form_neq_zero [nontrivial M]
  {Q : quadratic_form R M} (hB₁ : Q.associated'.nondegenerate) :
  ∃ x, Q x ≠ 0 :=
begin
  rw nondegenerate at hB₁,
  contrapose! hB₁,
  obtain ⟨x, hx⟩ := exists_ne (0 : M),
  refine ⟨x, λ y, _, hx⟩,
  have : Q = 0 := quadratic_form.ext hB₁,
  simp [this]
end

end associated_hom

section associated
variables [invertible (2 : R₁)]

-- Note:  When possible, rather than writing lemmas about `associated`, write a lemma applying to
-- the more general `associated_hom` and place it in the previous section.

/-- `associated` is the linear map that sends a quadratic form over a commutative ring to its
associated symmetric bilinear form. -/
abbreviation associated : quadratic_form R₁ M →ₗ[R₁] bilin_form R₁ M :=
associated_hom R₁

@[simp] lemma associated_lin_mul_lin (f g : M →ₗ[R₁] R₁) :
  (lin_mul_lin f g).associated =
    ⅟(2 : R₁) • (bilin_form.lin_mul_lin f g + bilin_form.lin_mul_lin g f) :=
by { ext, simp [bilin_form.add_apply, bilin_form.smul_apply], ring }

end associated

section anisotropic

/-- An anisotropic quadratic form is zero only on zero vectors. -/
def anisotropic (Q : quadratic_form R M) : Prop := ∀ x, Q x = 0 → x = 0

lemma not_anisotropic_iff_exists (Q : quadratic_form R M) :
  ¬anisotropic Q ↔ ∃ x ≠ 0, Q x = 0 :=
by simp only [anisotropic, not_forall, exists_prop, and_comm]

/-- The associated bilinear form of an anisotropic quadratic form is nondegenerate. -/
lemma nondegenerate_of_anisotropic [invertible (2 : R)] (Q : quadratic_form R M)
  (hB : Q.anisotropic) : Q.associated'.nondegenerate :=
begin
  intros x hx,
  refine hB _ _,
  rw ← hx x,
  exact (associated_eq_self_apply x).symm,
end

end anisotropic

section pos_def

variables {R₂ : Type u} [ordered_ring R₂] [module R₂ M] {Q₂ : quadratic_form R₂ M}

/-- A positive definite quadratic form is positive on nonzero vectors. -/
def pos_def (Q₂ : quadratic_form R₂ M) : Prop := ∀ x ≠ 0, 0 < Q₂ x

lemma pos_def.smul {R} [linear_ordered_comm_ring R] [module R M]
  {Q : quadratic_form R M} (h : pos_def Q) {a : R} (a_pos : 0 < a) : pos_def (a • Q) :=
λ x hx, mul_pos a_pos (h x hx)

variables {n : Type*}

lemma pos_def.add (Q Q' : quadratic_form R₂ M) (hQ : pos_def Q) (hQ' : pos_def Q') :
  pos_def (Q + Q') :=
λ x hx, add_pos (hQ x hx) (hQ' x hx)

lemma lin_mul_lin_self_pos_def {R} [linear_ordered_comm_ring R] [module R M]
  (f : M →ₗ[R] R) (hf : linear_map.ker f = ⊥) :
  pos_def (lin_mul_lin f f) :=
λ x hx, mul_self_pos (λ h, hx (linear_map.ker_eq_bot.mp hf (by rw [h, linear_map.map_zero])))

end pos_def
end quadratic_form

section
/-!
### Quadratic forms and matrices

Connect quadratic forms and matrices, in order to explicitly compute with them.
The convention is twos out, so there might be a factor 2⁻¹ in the entries of the
matrix.
The determinant of the matrix is the discriminant of the quadratic form.
-/

variables {n : Type w} [fintype n] [decidable_eq n]

/-- `M.to_quadratic_form` is the map `λ x, col x ⬝ M ⬝ row x` as a quadratic form. -/
def matrix.to_quadratic_form' (M : matrix n n R₁) :
  quadratic_form R₁ (n → R₁) :=
M.to_bilin'.to_quadratic_form

variables [invertible (2 : R₁)]

/-- A matrix representation of the quadratic form. -/
def quadratic_form.to_matrix' (Q : quadratic_form R₁ (n → R₁)) : matrix n n R₁ :=
Q.associated.to_matrix'

open quadratic_form
lemma quadratic_form.to_matrix'_smul (a : R₁) (Q : quadratic_form R₁ (n → R₁)) :
  (a • Q).to_matrix' = a • Q.to_matrix' :=
by simp only [to_matrix', linear_equiv.map_smul, linear_map.map_smul]

end

namespace quadratic_form

variables {n : Type w} [fintype n]
variables [decidable_eq n] [invertible (2 : R₁)]
variables {m : Type w} [decidable_eq m] [fintype m]
open_locale matrix

@[simp]
lemma to_matrix'_comp (Q : quadratic_form R₁ (m → R₁)) (f : (n → R₁) →ₗ[R₁] (m → R₁)) :
  (Q.comp f).to_matrix' = f.to_matrix'ᵀ ⬝ Q.to_matrix' ⬝ f.to_matrix' :=
by { ext, simp [to_matrix', bilin_form.to_matrix'_comp] }

section discriminant
variables {Q : quadratic_form R₁ (n → R₁)}

/-- The discriminant of a quadratic form generalizes the discriminant of a quadratic polynomial. -/
def discr (Q : quadratic_form R₁ (n → R₁)) : R₁ := Q.to_matrix'.det

lemma discr_smul (a : R₁) : (a • Q).discr = a ^ fintype.card n * Q.discr :=
by simp only [discr, to_matrix'_smul, matrix.det_smul]

lemma discr_comp (f : (n → R₁) →ₗ[R₁] (n → R₁)) :
  (Q.comp f).discr = f.to_matrix'.det * f.to_matrix'.det * Q.discr :=
by simp [discr, mul_left_comm, mul_comm]

end discriminant

end quadratic_form

namespace quadratic_form

variables {M₁ : Type*} {M₂ : Type*} {M₃ : Type*}
variables [add_comm_group M₁] [add_comm_group M₂] [add_comm_group M₃]
variables [module R M₁] [module R M₂] [module R M₃]

/-- An isometry between two quadratic spaces `M₁, Q₁` and `M₂, Q₂` over a ring `R`,
is a linear equivalence between `M₁` and `M₂` that commutes with the quadratic forms. -/
@[nolint has_inhabited_instance] structure isometry
  (Q₁ : quadratic_form R M₁) (Q₂ : quadratic_form R M₂) extends M₁ ≃ₗ[R] M₂ :=
(map_app' : ∀ m, Q₂ (to_fun m) = Q₁ m)

/-- Two quadratic forms over a ring `R` are equivalent
if there exists an isometry between them:
a linear equivalence that transforms one quadratic form into the other. -/
def equivalent (Q₁ : quadratic_form R M₁) (Q₂ : quadratic_form R M₂) := nonempty (Q₁.isometry Q₂)

namespace isometry

variables {Q₁ : quadratic_form R M₁} {Q₂ : quadratic_form R M₂} {Q₃ : quadratic_form R M₃}

instance : has_coe (Q₁.isometry Q₂) (M₁ ≃ₗ[R] M₂) := ⟨isometry.to_linear_equiv⟩

instance : has_coe_to_fun (Q₁.isometry Q₂) :=
{ F := λ _, M₁ → M₂, coe := λ f, ⇑(f : M₁ ≃ₗ[R] M₂) }

@[simp] lemma map_app (f : Q₁.isometry Q₂) (m : M₁) : Q₂ (f m) = Q₁ m := f.map_app' m

/-- The identity isometry from a quadratic form to itself. -/
@[refl]
def refl (Q : quadratic_form R M) : Q.isometry Q :=
{ map_app' := λ m, rfl,
  .. linear_equiv.refl R M }

/-- The inverse isometry of an isometry between two quadratic forms. -/
@[symm]
def symm (f : Q₁.isometry Q₂) : Q₂.isometry Q₁ :=
{ map_app' := by { intro m, rw ← f.map_app, congr, exact f.to_linear_equiv.apply_symm_apply m },
  .. (f : M₁ ≃ₗ[R] M₂).symm }

/-- The composition of two isometries between quadratic forms. -/
@[trans]
def trans (f : Q₁.isometry Q₂) (g : Q₂.isometry Q₃) : Q₁.isometry Q₃ :=
{ map_app' := by { intro m, rw [← f.map_app, ← g.map_app], refl },
  .. (f : M₁ ≃ₗ[R] M₂).trans (g : M₂ ≃ₗ[R] M₃) }

end isometry

namespace equivalent

variables {Q₁ : quadratic_form R M₁} {Q₂ : quadratic_form R M₂} {Q₃ : quadratic_form R M₃}

@[refl]
lemma refl (Q : quadratic_form R M) : Q.equivalent Q := ⟨isometry.refl Q⟩

@[symm]
lemma symm (h : Q₁.equivalent Q₂) : Q₂.equivalent Q₁ := h.elim $ λ f, ⟨f.symm⟩

@[trans]
lemma trans (h : Q₁.equivalent Q₂) (h' : Q₂.equivalent Q₃) : Q₁.equivalent Q₃ :=
h'.elim $ h.elim $ λ f g, ⟨f.trans g⟩

end equivalent

end quadratic_form

namespace bilin_form

/-- A bilinear form is nondegenerate if the quadratic form it is associated with is anisotropic. -/
lemma nondegenerate_of_anisotropic
  {B : bilin_form R M} (hB : B.to_quadratic_form.anisotropic) : B.nondegenerate :=
λ x hx, hB _ (hx x)

/-- There exists a non-null vector with respect to any symmetric, nondegenerate bilinear form `B`
on a nontrivial module `M` over a ring `R` with invertible `2`, i.e. there exists some
`x : M` such that `B x x ≠ 0`. -/
lemma exists_bilin_form_self_neq_zero [htwo : invertible (2 : R)] [nontrivial M]
  {B : bilin_form R M} (hB₁ : B.nondegenerate) (hB₂ : sym_bilin_form.is_sym B) :
  ∃ x, ¬ B.is_ortho x x :=
begin
  have : B.to_quadratic_form.associated'.nondegenerate,
  { simpa [quadratic_form.associated_left_inverse hB₂] using hB₁ },
  obtain ⟨x, hx⟩ := quadratic_form.exists_quadratic_form_neq_zero this,
  refine ⟨x, λ h, hx (B.to_quadratic_form_apply x ▸ h)⟩,
end

open finite_dimensional

variables {V : Type u} {K : Type v} [field K] [add_comm_group V] [module K V]
variable [finite_dimensional K V]

-- We start proving that symmetric nondegenerate bilinear forms are diagonalisable, or equivalently
-- there exists a orthogonal basis with respect to any symmetric nondegenerate bilinear form.

lemma exists_orthogonal_basis' [hK : invertible (2 : K)]
  {B : bilin_form K V} (hB₁ : B.nondegenerate) (hB₂ : sym_bilin_form.is_sym B) :
  ∃ v : fin (finrank K V) → V,
    B.is_Ortho v ∧ is_basis K v ∧ ∀ i, B (v i) (v i) ≠ 0 :=
begin
  tactic.unfreeze_local_instances,
  induction hd : finrank K V with d ih generalizing V,
  { exact ⟨λ _, 0, λ _ _ _, zero_left _, is_basis_of_finrank_zero' hd, fin.elim0⟩ },
  { haveI := finrank_pos_iff.1 (hd.symm ▸ nat.succ_pos d : 0 < finrank K V),
    cases exists_bilin_form_self_neq_zero hB₁ hB₂ with x hx,
    { have hd' := hd,
      rw [← submodule.finrank_add_eq_of_is_compl
            (is_compl_span_singleton_orthogonal hx).symm,
          finrank_span_singleton (ne_zero_of_not_is_ortho_self x hx)] at hd,
      rcases @ih (B.orthogonal $ K ∙ x) _ _ _
        (B.restrict _) (B.restrict_orthogonal_span_singleton_nondegenerate hB₁ hB₂ hx)
        (B.restrict_sym hB₂ _) (nat.succ.inj hd) with ⟨v', hv₁, hv₂, hv₃⟩,
      refine ⟨λ i, if h : i ≠ 0 then coe (v' (i.pred h)) else x, λ i j hij, _, _, _⟩,
      { by_cases hi : i = 0,
        { subst i,
          simp only [eq_self_iff_true, not_true, ne.def, dif_neg,
            not_false_iff, dite_not],
          rw [dif_neg hij.symm, is_ortho, hB₂],
          exact (v' (j.pred hij.symm)).2 _ (submodule.mem_span_singleton_self x) },
        by_cases hj : j = 0,
        { subst j,
          simp only [eq_self_iff_true, not_true, ne.def, dif_neg,
            not_false_iff, dite_not],
          rw dif_neg hi,
          exact (v' (i.pred hi)).2 _ (submodule.mem_span_singleton_self x) },
        { simp_rw [dif_pos hi, dif_pos hj],
          rw [is_ortho, hB₂],
          exact hv₁ (j.pred hj) (i.pred hi) (by simpa using hij.symm) } },
      { refine is_basis_of_linear_independent_of_card_eq_finrank
          (@linear_independent_of_is_Ortho _ _ _ _ _ _ B _ _ _)
          (by rw [hd', fintype.card_fin]),
        { intros i j hij,
          by_cases hi : i = 0,
          { subst hi,
            simp only [eq_self_iff_true, not_true, ne.def, dif_neg,
              not_false_iff, dite_not],
            rw [dif_neg hij.symm, is_ortho, hB₂],
            exact (v' (j.pred hij.symm)).2 _ (submodule.mem_span_singleton_self x) },
          by_cases hj : j = 0,
          { subst j,
            simp only [eq_self_iff_true, not_true, ne.def, dif_neg,
              not_false_iff, dite_not],
            rw dif_neg hi,
            exact (v' (i.pred hi)).2 _ (submodule.mem_span_singleton_self x) },
          { simp_rw [dif_pos hi, dif_pos hj],
            rw [is_ortho, hB₂],
            exact hv₁ (j.pred hj) (i.pred hi) (by simpa using hij.symm) } },
        { intro i,
          by_cases hi : i ≠ 0,
          { rw dif_pos hi,
            exact hv₃ (i.pred hi) },
          { rw dif_neg hi, exact hx } } },
      { intro i,
          by_cases hi : i ≠ 0,
          { rw dif_pos hi,
            exact hv₃ (i.pred hi) },
          { rw dif_neg hi, exact hx } } } }
end .

/-- Given a nondegenerate symmetric bilinear form `B` on some vector space `V` over the
  field `K` with invertible `2`, there exists an orthogonal basis with respect to `B`. -/
theorem exists_orthogonal_basis [hK : invertible (2 : K)]
  {B : bilin_form K V} (hB₁ : B.nondegenerate) (hB₂ : sym_bilin_form.is_sym B) :
  ∃ v : fin (finrank K V) → V, B.is_Ortho v ∧ is_basis K v :=
let ⟨v, hv₁, hv₂, _⟩ := exists_orthogonal_basis' hB₁ hB₂ in ⟨v, hv₁, hv₂⟩

end bilin_form

namespace quadratic_form

open_locale big_operators

open finset bilin_form

variables {M₁ : Type*} [add_comm_group M₁] [module R M₁]
variables {ι : Type*} [fintype ι] {v : ι → M}

/-- A quadratic form composed with a `linear_equiv` is isometric to itself. -/
def isometry_of_comp_linear_equiv (Q : quadratic_form R M) (f : M₁ ≃ₗ[R] M) :
  Q.isometry (Q.comp (f : M₁ →ₗ[R] M)) :=
{ map_app' :=
  begin
    intro,
    simp only [comp_apply, linear_equiv.coe_coe, linear_equiv.to_fun_eq_coe,
               linear_equiv.apply_symm_apply, f.apply_symm_apply],
  end,
  .. f.symm }

/-- Given a quadratic form `Q` and a basis, `basis_repr` is the basis representation of `Q`. -/
noncomputable def basis_repr (Q : quadratic_form R M)
  (hv₁ : is_basis R v) : quadratic_form R (ι → R) :=
Q.comp hv₁.equiv_fun.symm

@[simp]
lemma basis_repr_apply (Q : quadratic_form R M) (hv₁ : is_basis R v)
  (w : ι → R) : Q.basis_repr hv₁ w = Q (∑ i : ι, w i • v i) :=
by { rw ← hv₁.equiv_fun_symm_apply, refl }

/-- A quadratic form is isometric to its bases representations. -/
noncomputable def isometry_basis_repr (Q : quadratic_form R M) (hv₁ : is_basis R v) :
  isometry Q (Q.basis_repr hv₁) :=
isometry_of_comp_linear_equiv Q hv₁.equiv_fun.symm

lemma isometry_of_is_Ortho_apply [invertible (2 : R₁)]
  (Q : quadratic_form R₁ M) (hv₁ : is_basis R₁ v)
  (hv₂ : (associated Q).is_Ortho v) (w : ι → R₁) :
  Q.basis_repr hv₁ w = ∑ i : ι, associated Q (v i) (v i) * w i * w i :=
begin
  rw [basis_repr_apply, ← @associated_eq_self_apply R₁, sum_left],
  refine sum_congr rfl (λ j hj, _),
  rw [sum_right, sum_eq_single j],
  { rw [smul_left, smul_right], ring },
  { intros i _ hij,
    rw [smul_left, smul_right,
        show (associated_hom R₁) Q (v j) (v i) = 0, by exact hv₂ i j hij,
        mul_zero, mul_zero] },
  { contradiction }
end

/-- The weighted sum of squares with respect some weight as a quadratic form. -/
def weighted_sum_squares (w : ι → R₁) : quadratic_form R₁ (ι → R₁) :=
∑ i : ι, w i • proj i i

@[simp]
lemma weighted_sum_squares_apply (w v : ι → R₁) :
  weighted_sum_squares w v = ∑ i : ι, w i * (v i * v i) :=
quadratic_form.sum_apply _ _ _

variables {V : Type*} {K : Type*} [field K] [invertible (2 : K)]
variables [add_comm_group V] [module K V] [finite_dimensional K V]

lemma equivalent_weighted_sum_squares_of_nondegenerate'
  (Q : quadratic_form K V) (hQ : (associated Q).nondegenerate) :
  ∃ w : fin (finite_dimensional.finrank K V) → K,
  (∀ i, w i ≠ 0) ∧ equivalent Q (weighted_sum_squares w) :=
begin
  obtain ⟨v, hv₁, hv₂, hv₃⟩ := exists_orthogonal_basis' hQ associated_is_sym,
  refine ⟨λ i, associated Q (v i) (v i), hv₃, _⟩,
  refine nonempty.intro _,
  convert Q.isometry_basis_repr hv₂,
  ext w,
  rw [isometry_of_is_Ortho_apply Q hv₂ hv₁, weighted_sum_squares_apply],
  refine finset.sum_congr rfl _,
  intros, rw ← mul_assoc,
end

lemma equivalent_weighted_sum_squares_of_nondegenerate
  (Q : quadratic_form K V) (hQ : (associated Q).nondegenerate) :
  ∃ w : fin (finite_dimensional.finrank K V) → K,
    equivalent Q (weighted_sum_squares w) :=
let ⟨w, _, hw₂⟩ := Q.equivalent_weighted_sum_squares_of_nondegenerate' hQ in ⟨w, hw₂⟩

section complex

/-- The isometry between a weighted sum of squares on the complex numbers and the
sum of squares, i.e. `weighted_sum_squares` with weight `λ i : ι, 1`. -/
noncomputable def isometry_sum_squares [decidable_eq ι] (w : ι → ℂ) (hw : ∀ i : ι, w i ≠ 0) :
  isometry (weighted_sum_squares w) (weighted_sum_squares (1 : ι → ℂ)) :=
begin
  have hw' : ∀ i : ι, (w i) ^ - (1 / 2 : ℂ) ≠ 0,
  { intros i hi,
    exact hw i ((complex.cpow_eq_zero_iff _ _).1 hi).1 },
  convert (weighted_sum_squares w).isometry_basis_repr
<<<<<<< HEAD
    (is_basis.smul_of_invertible (pi.is_basis_fun ℂ ι) (λ i, is_unit_iff_ne_zero.2 (hw' i))),
=======
    (is_basis.smul_of_is_unit (pi.is_basis_fun ℂ ι) (λ i, is_unit_iff_ne_zero.2 (hw' i))),
>>>>>>> 6124edbc
  ext1 v,
  rw [basis_repr_apply, weighted_sum_squares_apply, weighted_sum_squares_apply],
  refine sum_congr rfl (λ j hj, _),
  have hsum : (∑ (i : ι), v i • w i ^ - (1 / 2 : ℂ) •
    (linear_map.std_basis ℂ (λ (i : ι), ℂ) i) 1) j =
    v j • w j ^ - (1 / 2 : ℂ),
  { rw [finset.sum_apply, sum_eq_single j, linear_map.std_basis_apply, pi.smul_apply,
        pi.smul_apply, function.update_same, smul_eq_mul, smul_eq_mul, smul_eq_mul, mul_one],
    intros i _ hij,
    rw [linear_map.std_basis_apply, pi.smul_apply, pi.smul_apply, function.update_noteq hij.symm,
        pi.zero_apply, smul_eq_mul, smul_eq_mul, mul_zero, mul_zero],
    intro hj', exact false.elim (hj' hj) },
  rw [hsum, smul_eq_mul],
  suffices : 1 * v j * v j =  w j ^ - (1 / 2 : ℂ) * w j ^ - (1 / 2 : ℂ) * w j * v j * v j,
  { rw [pi.one_apply, ← mul_assoc, this], ring },
  rw [← complex.cpow_add _ _ (hw j), show - (1 / 2 : ℂ) + - (1 / 2) = -1, by ring,
      complex.cpow_neg_one, inv_mul_cancel (hw j)],
end .

/-- A nondegenerate quadratic form on the complex numbers is equivalent to
the sum of squares, i.e. `weighted_sum_squares` with weight `λ i : ι, 1`. -/
theorem equivalent_sum_squares {M : Type*} [add_comm_group M] [module ℂ M]
  [finite_dimensional ℂ M] (Q : quadratic_form ℂ M) (hQ : (associated Q).nondegenerate) :
  equivalent Q (weighted_sum_squares (1 : fin (finite_dimensional.finrank ℂ M) → ℂ)) :=
let ⟨w, hw₁, hw₂⟩ := Q.equivalent_weighted_sum_squares_of_nondegenerate' hQ in
  nonempty.intro $ (classical.choice hw₂).trans (isometry_sum_squares w hw₁)

end complex

section real

/-- The sign function that maps negative real numbers to -1 and nonnegative numbers to 1. -/
noncomputable def sign (r : ℝ) : ℝ := if r < 0 then -1 else 1

lemma sign_apply_eq (r : ℝ) : sign r = -1 ∨ sign r = 1 :=
begin
  by_cases r < 0,
  { exact or.intro_left _ (if_pos h) },
  { exact or.intro_right _ (if_neg h) }
end

lemma sign_mul_nonneg (r : ℝ) : 0 ≤ sign r * r :=
begin
  by_cases r < 0,
  { rw [sign, if_pos h],
    exact mul_nonneg_of_nonpos_of_nonpos (by norm_num) (le_of_lt h) },
  { rw [sign, if_neg h, one_mul],
    exact not_lt.1 h }
end

lemma sign_mul_ne_zero_pos (r : ℝ) (hr : r ≠ 0) : 0 < sign r * r :=
begin
  refine lt_of_le_of_ne (sign_mul_nonneg r) (λ h, _),
  rw zero_eq_mul at h,
  cases sign_apply_eq r with hneg hpos;
  cases h; { linarith <|> exact hr h }
end

lemma sign_inv_eq_self (r : ℝ) : (sign r)⁻¹ = sign r :=
begin
  cases sign_apply_eq r with h h,
  { rw h, norm_num },
  { rw h, exact inv_one }
end

/-- The isometry between a weighted sum of squares with weights `u` on the complex numbers
and the weighted sum of squares with weights `sign ∘ u`. -/
noncomputable def isometry_sign_weighted_sum_squares'
  [decidable_eq ι] (u : ι → ℝ) (hu : ∀ i : ι, is_unit (u i)) :
  isometry (weighted_sum_squares u) (weighted_sum_squares (sign ∘ u)) :=
begin
  have hu' : ∀ i : ι, 0 ≠ (sign (u i) * u i) ^ - (1 / 2 : ℝ),
  { intro i, exact ne_of_lt (real.rpow_pos_of_pos (sign_mul_ne_zero_pos _
      (is_unit_iff_ne_zero.1 (hu i))) _) },
  convert ((weighted_sum_squares u).isometry_basis_repr
    (is_basis.smul_of_invertible (pi.is_basis_fun ℝ ι) (λ i, is_unit_iff_ne_zero.2 (hu' i).symm))),
  ext1 v,
  rw [basis_repr_apply, weighted_sum_squares_apply, weighted_sum_squares_apply],
  refine sum_congr rfl (λ j hj, _),
  have hsum : (∑ (i : ι), v i • (sign (u i) * u i) ^ - (1 / 2 : ℝ) •
    (linear_map.std_basis ℝ (λ (i : ι), ℝ) i) 1) j =
    v j • (sign (u j) * u j) ^ - (1 / 2 : ℝ),
  { rw [finset.sum_apply, sum_eq_single j, linear_map.std_basis_apply, pi.smul_apply,
        pi.smul_apply, function.update_same, smul_eq_mul, smul_eq_mul, smul_eq_mul, mul_one],
    intros i _ hij,
    rw [linear_map.std_basis_apply, pi.smul_apply, pi.smul_apply, function.update_noteq hij.symm,
        pi.zero_apply, smul_eq_mul, smul_eq_mul, mul_zero, mul_zero],
    intro hj', exact false.elim (hj' hj) },
  rw [hsum, smul_eq_mul],
  suffices : (sign ∘ u) j * v j * v j = (sign (u j) * u j) ^ - (1 / 2 : ℝ) *
    (sign (u j) * u j) ^ - (1 / 2 : ℝ) * u j * v j * v j,
  { rw [← mul_assoc, this], ring },
  rw [← real.rpow_add (sign_mul_ne_zero_pos _ (is_unit_iff_ne_zero.1 (hu j))),
      show - (1 / 2 : ℝ) + - (1 / 2) = -1, by ring, real.rpow_neg_one, mul_inv',
      sign_inv_eq_self, mul_assoc (sign (u j)) (u j)⁻¹,
      inv_mul_cancel (is_unit_iff_ne_zero.1 (hu j)), mul_one],
end

/-- Sylvester's law of inertia: A nondegenerate real quadratic form is equivalent to a weighted
sum of squares with the weights being ±1. -/
theorem equivalent_one_neg_one_weighted_sum_squared
  {M : Type*} [add_comm_group M] [module ℝ M] [finite_dimensional ℝ M]
  (Q : quadratic_form ℝ M) (hQ : (associated Q).nondegenerate) :
  ∃ w : fin (finite_dimensional.finrank ℝ M) → ℝ,
  (∀ i, w i = -1 ∨ w i = 1) ∧ equivalent Q (weighted_sum_squares w) :=
let ⟨w, hw₁, hw₂⟩ := Q.equivalent_weighted_sum_squares_of_nondegenerate' hQ in
  ⟨sign ∘ w, λ i, sign_apply_eq (w i),
    hw₂.trans (nonempty.intro $ isometry_sign_weighted_sum_squares' w
    (λ i, is_unit_iff_ne_zero.2 (hw₁ i)))⟩

end real

end quadratic_form<|MERGE_RESOLUTION|>--- conflicted
+++ resolved
@@ -913,11 +913,7 @@
   { intros i hi,
     exact hw i ((complex.cpow_eq_zero_iff _ _).1 hi).1 },
   convert (weighted_sum_squares w).isometry_basis_repr
-<<<<<<< HEAD
-    (is_basis.smul_of_invertible (pi.is_basis_fun ℂ ι) (λ i, is_unit_iff_ne_zero.2 (hw' i))),
-=======
     (is_basis.smul_of_is_unit (pi.is_basis_fun ℂ ι) (λ i, is_unit_iff_ne_zero.2 (hw' i))),
->>>>>>> 6124edbc
   ext1 v,
   rw [basis_repr_apply, weighted_sum_squares_apply, weighted_sum_squares_apply],
   refine sum_congr rfl (λ j hj, _),

/-
Copyright (c) 2019 Johannes Hölzl. All rights reserved.
Released under Apache 2.0 license as described in the file LICENSE.
Authors: Johannes Hölzl, Patrick Massot, Casper Putz, Anne Baanen
-/
import linear_algebra.matrix.basis
import linear_algebra.matrix.to_linear_equiv
import linear_algebra.matrix.diagonal
import linear_algebra.multilinear
import linear_algebra.dual
import ring_theory.algebra_tower
import ring_theory.matrix_algebra

/-!
# Determinant of families of vectors

This file defines the determinant of a family of vectors with respect to
some basis. For the determinant of a matrix, see the file
`linear_algebra.matrix.determinant`.

<<<<<<< HEAD
## Main definitions

 - `matrix.det`: the determinant of a square matrix, as a sum over permutations
 - `matrix.det_row_multilinear`: the determinant, as an `alternating_map` in the rows of the matrix

## Main results

 - `det_mul`: the determinant of `A ⬝ B` is the product of determinants
 - `det_zero_of_row_eq`: the determinant is zero if there is a repeated row
 - `det_block_diagonal`: the determinant of a block diagonal matrix is a product
   of the blocks' determinants

## Implementation notes

It is possible to configure `simp` to compute determinants. See the file
`test/matrix.lean` for some examples.

-/

universes u v w z
open equiv equiv.perm finset function

namespace matrix
open_locale matrix big_operators

variables {m n : Type*} [decidable_eq n] [fintype n] [decidable_eq m] [fintype m]
variables {R : Type v} [comm_ring R]

local notation `ε` σ:max := ((sign σ : ℤ ) : R)


/-- `det` is an `alternating_map` in the rows of the matrix. -/
def det_row_multilinear : alternating_map R (n → R) R n :=
((multilinear_map.mk_pi_algebra R n R).comp_linear_map (linear_map.proj)).alternatization

/-- The determinant of a matrix given by the Leibniz formula. -/
abbreviation det (M : matrix n n R) : R :=
det_row_multilinear M

lemma det_apply (M : matrix n n R) :
  M.det = ∑ σ : perm n, σ.sign • ∏ i, M (σ i) i :=
multilinear_map.alternatization_apply _ M

-- This is what the old definition was. We use it to avoid having to change the old proofs below
lemma det_apply' (M : matrix n n R) :
  M.det = ∑ σ : perm n, ε σ * ∏ i, M (σ i) i :=
by simp [det_apply, units.smul_def]

@[simp] lemma det_diagonal {d : n → R} : det (diagonal d) = ∏ i, d i :=
begin
  rw det_apply',
  refine (finset.sum_eq_single 1 _ _).trans _,
  { intros σ h1 h2,
    cases not_forall.1 (mt equiv.ext h2) with x h3,
    convert mul_zero _,
    apply finset.prod_eq_zero,
    { change x ∈ _, simp },
    exact if_neg h3 },
  { simp },
  { simp }
end

@[simp] lemma det_zero (h : nonempty n) : det (0 : matrix n n R) = 0 :=
(det_row_multilinear : alternating_map R (n → R) R n).map_zero

@[simp] lemma det_one : det (1 : matrix n n R) = 1 :=
by rw [← diagonal_one]; simp [-diagonal_one]

lemma det_eq_one_of_card_eq_zero {A : matrix n n R} (h : fintype.card n = 0) : det A = 1 :=
begin
  have perm_eq : (univ : finset (perm n)) = {1} :=
  univ_eq_singleton_of_card_one (1 : perm n) (by simp [card_univ, fintype.card_perm, h]),
  simp [det_apply, card_eq_zero.mp h, perm_eq],
end

/-- Specialize `det_eq_one_of_card_eq_zero` to `fin 0`.

This is especially useful in combination with the `det_succ_` lemmas,
for computing the determinant of a matrix given in the `![...]` notation.
-/
@[simp] lemma det_fin_zero {A : matrix (fin 0) (fin 0) R}: det A = 1 :=
det_eq_one_of_card_eq_zero (fintype.card_fin _)

/-- If `n` has only one element, the determinant of an `n` by `n` matrix is just that element.
Although `unique` implies `decidable_eq` and `fintype`, the instances might
not be syntactically equal. Thus, we need to fill in the args explicitly. -/
@[simp]
lemma det_unique {n : Type*} [unique n] [decidable_eq n] [fintype n] (A : matrix n n R) :
  det A = A (default n) (default n) :=
by simp [det_apply, univ_unique]

lemma det_eq_elem_of_card_eq_one {A : matrix n n R} (h : fintype.card n = 1) (k : n) :
  det A = A k k :=
begin
  have h1 : (univ : finset (perm n)) = {1},
  { apply univ_eq_singleton_of_card_one (1 : perm n),
    simp [card_univ, fintype.card_perm, h] },
  have h2 := univ_eq_singleton_of_card_one k h,
  simp [det_apply, h1, h2],
end

lemma det_mul_aux {M N : matrix n n R} {p : n → n} (H : ¬bijective p) :
  ∑ σ : perm n, (ε σ) * ∏ x, (M (σ x) (p x) * N (p x) x) = 0 :=
begin
  obtain ⟨i, j, hpij, hij⟩ : ∃ i j, p i = p j ∧ i ≠ j,
  { rw [← fintype.injective_iff_bijective, injective] at H,
    push_neg at H,
    exact H },
  exact sum_involution
    (λ σ _, σ * swap i j)
    (λ σ _,
      have ∏ x, M (σ x) (p x) = ∏ x, M ((σ * swap i j) x) (p x),
        from fintype.prod_equiv (swap i j) _ _ (by simp [apply_swap_eq_self hpij]),
      by simp [this, sign_swap hij, prod_mul_distrib])
    (λ σ _ _, (not_congr mul_swap_eq_iff).mpr hij)
    (λ _ _, mem_univ _)
    (λ σ _, mul_swap_involutive i j σ)
end

@[simp] lemma det_mul (M N : matrix n n R) : det (M ⬝ N) = det M * det N :=
calc det (M ⬝ N) = ∑ p : n → n, ∑ σ : perm n, ε σ * ∏ i, (M (σ i) (p i) * N (p i) i) :
  by simp only [det_apply', mul_apply, prod_univ_sum, mul_sum,
    fintype.pi_finset_univ]; rw [finset.sum_comm]
... = ∑ p in (@univ (n → n) _).filter bijective, ∑ σ : perm n,
    ε σ * ∏ i, (M (σ i) (p i) * N (p i) i) :
  eq.symm $ sum_subset (filter_subset _ _)
    (λ f _ hbij, det_mul_aux $ by simpa using hbij)
... = ∑ τ : perm n, ∑ σ : perm n, ε σ * ∏ i, (M (σ i) (τ i) * N (τ i) i) :
  sum_bij (λ p h, equiv.of_bijective p (mem_filter.1 h).2) (λ _ _, mem_univ _)
    (λ _ _, rfl) (λ _ _ _ _ h, by injection h)
    (λ b _, ⟨b, mem_filter.2 ⟨mem_univ _, b.bijective⟩, coe_fn_injective rfl⟩)
... = ∑ σ : perm n, ∑ τ : perm n, (∏ i, N (σ i) i) * ε τ * (∏ j, M (τ j) (σ j)) :
  by simp [mul_sum, det_apply', mul_comm, mul_left_comm, prod_mul_distrib, mul_assoc]
... = ∑ σ : perm n, ∑ τ : perm n, (((∏ i, N (σ i) i) * (ε σ * ε τ)) * ∏ i, M (τ i) i) :
  sum_congr rfl (λ σ _, fintype.sum_equiv (equiv.mul_right σ⁻¹) _ _
    (λ τ,
      have ∏ j, M (τ j) (σ j) = ∏ j, M ((τ * σ⁻¹) j) j,
        by rw ← σ⁻¹.prod_comp; simp [mul_apply],
      have h : ε σ * ε (τ * σ⁻¹) = ε τ :=
        calc ε σ * ε (τ * σ⁻¹) = ε ((τ * σ⁻¹) * σ) :
          by rw [mul_comm, sign_mul (τ * σ⁻¹)]; simp
        ... = ε τ : by simp,
      by simp_rw [equiv.coe_mul_right, h]; simp [this, mul_comm, mul_assoc, mul_left_comm]))
... = det M * det N : by simp [det_apply', mul_assoc, mul_sum, mul_comm, mul_left_comm]

instance : is_monoid_hom (det : matrix n n R → R) :=
{ map_one := det_one,
  map_mul := det_mul }

/-- Transposing a matrix preserves the determinant. -/
@[simp] lemma det_transpose (M : matrix n n R) : Mᵀ.det = M.det :=
begin
  rw [det_apply', det_apply'],
  refine fintype.sum_bijective _ inv_involutive.bijective _ _ _,
  intros σ,
  rw sign_inv,
  congr' 1,
  apply fintype.prod_equiv σ,
  intros,
  simp
end


/-- Permuting the columns changes the sign of the determinant. -/
lemma det_permute (σ : perm n) (M : matrix n n R) : matrix.det (λ i, M (σ i)) = σ.sign * M.det :=
((det_row_multilinear : alternating_map R (n → R) R n).map_perm M σ).trans
  (by simp [units.smul_def])

/-- Permuting rows and columns with the same equivalence has no effect. -/
@[simp]
lemma det_minor_equiv_self (e : n ≃ m) (A : matrix m m R) :
  det (A.minor e e) = det A :=
begin
  rw [det_apply', det_apply'],
  apply finset.sum_bij' (λ σ _, equiv.perm_congr e σ) _ _ (λ σ _, equiv.perm_congr e.symm σ),
  { intros σ _, ext, simp only [equiv.symm_symm, equiv.perm_congr_apply, equiv.symm_apply_apply] },
  { intros σ _, ext, simp only [equiv.symm_symm, equiv.perm_congr_apply, equiv.apply_symm_apply] },
  { intros σ _, apply finset.mem_univ },
  { intros σ _, apply finset.mem_univ },
  intros σ _,
  simp_rw [equiv.perm_congr_apply],
  rw equiv.perm.sign_perm_congr e σ,
  congr' 1,
  apply finset.prod_bij' (λ i _, e i) _ _ (λ i _, e.symm i),
  { intros, simp_rw equiv.symm_apply_apply },
  { intros, simp_rw equiv.apply_symm_apply },
  { intros, apply finset.mem_univ },
  { intros, apply finset.mem_univ },
  { intros, simp_rw equiv.symm_apply_apply, rw minor_apply, },
end

/-- Reindexing both indices along the same equivalence preserves the determinant.

For the `simp` version of this lemma, see `det_minor_equiv_self`; this one is unsuitable because
`matrix.reindex_apply` unfolds `reindex` first.
-/
lemma det_reindex_self (e : m ≃ n) (A : matrix m m R) : det (reindex e e A) = det A :=
det_minor_equiv_self e.symm A

/-- The determinant of a permutation matrix equals its sign. -/
@[simp] lemma det_permutation (σ : perm n) :
  matrix.det (σ.to_pequiv.to_matrix : matrix n n R) = σ.sign :=
by rw [←matrix.mul_one (σ.to_pequiv.to_matrix : matrix n n R), pequiv.to_pequiv_mul_matrix,
  det_permute, det_one, mul_one]

@[simp] lemma det_smul {A : matrix n n R} {c : R} : det (c • A) = c ^ fintype.card n * det A :=
calc det (c • A) = det (matrix.mul (diagonal (λ _, c)) A) : by rw [smul_eq_diagonal_mul]
             ... = det (diagonal (λ _, c)) * det A        : det_mul _ _
             ... = c ^ fintype.card n * det A             : by simp [card_univ]
=======
It also contains some results on the determinant of linear maps and linear equivs.
>>>>>>> 65e76465

## Main definitions

In the list below, and in all this file, `R` is a commutative ring (semiring
is sometimes enough), `M` and its variations are `R`-modules, `ι`, `κ`, `n` and `m` are finite
types used for indexing.

 * `basis.det`: the determinant of a family of vectors with respect to a basis,
   as a multilinear map

## Tags

basis, det, determinant
-/

noncomputable theory

open_locale big_operators
open_locale matrix

open linear_map
open submodule

universes u v w

open linear_map matrix

variables {R : Type*} [comm_ring R]
variables {M : Type*} [add_comm_group M] [module R M]
variables {M' : Type*} [add_comm_group M'] [module R M']
variables {ι : Type*} [decidable_eq ι] [fintype ι]
variables (e : basis ι R M)

lemma linear_equiv.is_unit_det (f : M ≃ₗ[R] M') (v : basis ι R M) (v' : basis ι R M') :
  is_unit (linear_map.to_matrix v v' f).det :=
begin
  apply is_unit_det_of_left_inverse,
  simpa using (linear_map.to_matrix_comp v v' v f.symm f).symm
end

/-- Builds a linear equivalence from a linear map whose determinant in some bases is a unit. -/
@[simps]
def linear_equiv.of_is_unit_det {f : M →ₗ[R] M'} {v : basis ι R M} {v' : basis ι R M'}
  (h : is_unit (linear_map.to_matrix v v' f).det) : M ≃ₗ[R] M' :=
{ to_fun := f,
  map_add' := f.map_add,
  map_smul' := f.map_smul,
  inv_fun := to_lin v' v (to_matrix v v' f)⁻¹,
  left_inv := λ x,
    calc to_lin v' v (to_matrix v v' f)⁻¹ (f x)
        = to_lin v v ((to_matrix v v' f)⁻¹ ⬝ to_matrix v v' f) x :
      by { rw [to_lin_mul v v' v, to_lin_to_matrix, linear_map.comp_apply] }
    ... = x : by simp [h],
  right_inv := λ x,
    calc f (to_lin v' v (to_matrix v v' f)⁻¹ x)
        = to_lin v' v' (to_matrix v v' f ⬝ (to_matrix v v' f)⁻¹) x :
      by { rw [to_lin_mul v' v v', linear_map.comp_apply, to_lin_to_matrix v v'] }
    ... = x : by simp [h] }

/-- The determinant of a family of vectors with respect to some basis, as an alternating
multilinear map. -/
def basis.det : alternating_map R M R ι :=
{ to_fun := λ v, det (e.to_matrix v),
  map_add' := begin
    intros v i x y,
    simp only [e.to_matrix_update, linear_equiv.map_add],
    apply det_update_column_add
  end,
  map_smul' := begin
    intros u i c x,
    simp only [e.to_matrix_update, algebra.id.smul_eq_mul, linear_equiv.map_smul],
    apply det_update_column_smul
  end,
  map_eq_zero_of_eq' := begin
    intros v i j h hij,
    rw [←function.update_eq_self i v, h, ←det_transpose, e.to_matrix_update,
        ←update_row_transpose, ←e.to_matrix_transpose_apply],
    apply det_zero_of_row_eq hij,
    rw [update_row_ne hij.symm, update_row_self],
  end }

lemma basis.det_apply (v : ι → M) : e.det v = det (e.to_matrix v) := rfl

lemma basis.det_self : e.det e = 1 :=
by simp [e.det_apply]

lemma is_basis.iff_det {v : ι → M} :
  linear_independent R v ∧ span R (set.range v) = ⊤ ↔ is_unit (e.det v) :=
begin
  split,
  { rintro ⟨hli, hspan⟩,
    set v' := basis.mk hli hspan with v'_eq,
    rw e.det_apply,
    convert linear_equiv.is_unit_det (linear_equiv.refl _ _) v' e using 2,
    ext i j,
    simp },
<<<<<<< HEAD
  { intros σ hσ hσn,
    have h1 : ¬ (∀ x, ∃ y, sum.inl y = σ (sum.inl x)),
    { by_contradiction,
      rw set.mem_to_finset at hσn,
      apply absurd (mem_sum_congr_hom_range_of_perm_maps_to_inl _) hσn,
      rintros x ⟨a, ha⟩,
      rw [←ha], exact h a },
    obtain ⟨a, ha⟩ := not_forall.mp h1,
    cases hx : σ (sum.inl a) with a2 b,
    { have hn := (not_exists.mp ha) a2,
      exact absurd hx.symm hn },
    { rw [finset.prod_eq_zero (finset.mem_univ (sum.inl a)), mul_zero],
      rw [hx, from_blocks_apply₂₁], refl }}
end

/-- Laplacian expansion of the determinant of an `n+1 × n+1` matrix along column 0. -/
lemma det_succ_column_zero {n : ℕ} (A : matrix (fin n.succ) (fin n.succ) R) :
  det A = ∑ i : fin n.succ, (-1) ^ (i : ℕ) * A i 0 *
    det (A.minor i.succ_above fin.succ) :=
begin
  rw [matrix.det_apply, finset.univ_perm_fin_succ, ← finset.univ_product_univ],
  simp only [finset.sum_map, equiv.to_embedding_apply, finset.sum_product, matrix.minor],
  refine finset.sum_congr rfl (λ i _, fin.cases _ (λ i, _) i),
  { simp only [fin.prod_univ_succ, matrix.det_apply, finset.mul_sum,
        equiv.perm.decompose_fin_symm_apply_zero, fin.coe_zero, one_mul,
        equiv.perm.decompose_fin.symm_sign, equiv.swap_self, if_true, id.def, eq_self_iff_true,
        equiv.perm.decompose_fin_symm_apply_succ, fin.succ_above_zero, equiv.coe_refl, pow_zero,
        mul_smul_comm] },
  -- `univ_perm_fin_succ` gives a different embedding of `perm (fin n)` into
  -- `perm (fin n.succ)` than the determinant of the submatrix we want,
  -- permute `A` so that we get the correct one.
  have : (-1 : R) ^ (i : ℕ) = i.cycle_range.sign,
  { simp [fin.sign_cycle_range] },
  rw [fin.coe_succ, pow_succ, this, mul_assoc, mul_assoc, mul_left_comm ↑(equiv.perm.sign _),
      ← det_permute, matrix.det_apply, finset.mul_sum, finset.mul_sum],
  -- now we just need to move the corresponding parts to the same place
  refine finset.sum_congr rfl (λ σ _, _),
  rw [equiv.perm.decompose_fin.symm_sign, if_neg (fin.succ_ne_zero i)],
  calc ((-1) * σ.sign : ℤ) • ∏ i', A (equiv.perm.decompose_fin.symm (fin.succ i, σ) i') i'
      = ((-1) * σ.sign : ℤ) • (A (fin.succ i) 0 *
        ∏ i', A (((fin.succ i).succ_above) (fin.cycle_range i (σ i'))) i'.succ) :
    by simp only [fin.prod_univ_succ, fin.succ_above_cycle_range,
      equiv.perm.decompose_fin_symm_apply_zero, equiv.perm.decompose_fin_symm_apply_succ]
  ... = (-1) * (A (fin.succ i) 0 * (σ.sign : ℤ) •
        ∏ i', A (((fin.succ i).succ_above) (fin.cycle_range i (σ i'))) i'.succ) :
    by simp only [mul_assoc, mul_comm, neg_mul_eq_neg_mul_symm, one_mul, gsmul_eq_mul, neg_inj,
      neg_smul, fin.succ_above_cycle_range],
end

/-- Laplacian expansion of the determinant of an `n+1 × n+1` matrix along row 0. -/
lemma det_succ_row_zero {n : ℕ} (A : matrix (fin n.succ) (fin n.succ) R) :
  det A = ∑ j : fin n.succ, (-1) ^ (j : ℕ) * A 0 j *
    det (A.minor fin.succ j.succ_above) :=
by { rw [← det_transpose A, det_succ_column_zero],
     refine finset.sum_congr rfl (λ i _, _),
     rw [← det_transpose],
     simp only [transpose_apply, transpose_minor, transpose_transpose] }

/-- Laplacian expansion of the determinant of an `n+1 × n+1` matrix along row `i`. -/
lemma det_succ_row {n : ℕ} (A : matrix (fin n.succ) (fin n.succ) R) (i : fin n.succ) :
  det A = ∑ j : fin n.succ, (-1) ^ (i + j : ℕ) * A i j *
    det (A.minor i.succ_above j.succ_above) :=
begin
  simp_rw [pow_add, mul_assoc, ← mul_sum],
  have : det A = (-1 : R) ^ (i : ℕ) * (i.cycle_range⁻¹).sign * det A,
  { calc det A = ↑((-1 : units ℤ) ^ (i : ℕ) * (-1 : units ℤ) ^ (i : ℕ) : units ℤ) * det A :
             by simp
           ... = (-1 : R) ^ (i : ℕ) * (i.cycle_range⁻¹).sign * det A :
             by simp [-int.units_mul_self] },
  rw [this, mul_assoc],
  congr,
  rw [← det_permute, det_succ_row_zero],
  refine finset.sum_congr rfl (λ j _, _),
  rw [mul_assoc, matrix.minor, matrix.minor],
  congr,
  { rw [equiv.perm.inv_def, fin.cycle_range_symm_zero] },
  { ext i' j',
    rw [equiv.perm.inv_def, fin.cycle_range_symm_succ] },
end

/-- Laplacian expansion of the determinant of an `n+1 × n+1` matrix along column `j`. -/
lemma det_succ_column {n : ℕ} (A : matrix (fin n.succ) (fin n.succ) R) (j : fin n.succ) :
  det A = ∑ i : fin n.succ, (-1) ^ (i + j : ℕ) * A i j *
    det (A.minor i.succ_above j.succ_above) :=
by { rw [← det_transpose, det_succ_row _ j],
     refine finset.sum_congr rfl (λ i _, _),
     rw [add_comm, ← det_transpose, transpose_apply, transpose_minor, transpose_transpose] }

end matrix
=======
  { intro h,
    rw [basis.det_apply, basis.to_matrix_eq_to_matrix_constr] at h,
    set v' := basis.map e (linear_equiv.of_is_unit_det h) with v'_def,
    have : ⇑ v' = v,
    { ext i, rw [v'_def, basis.map_apply, linear_equiv.of_is_unit_det_apply, e.constr_basis] },
    rw ← this,
    exact ⟨v'.linear_independent, v'.span_eq⟩ },
end
>>>>>>> 65e76465
<|MERGE_RESOLUTION|>--- conflicted
+++ resolved
@@ -18,219 +18,7 @@
 some basis. For the determinant of a matrix, see the file
 `linear_algebra.matrix.determinant`.
 
-<<<<<<< HEAD
-## Main definitions
-
- - `matrix.det`: the determinant of a square matrix, as a sum over permutations
- - `matrix.det_row_multilinear`: the determinant, as an `alternating_map` in the rows of the matrix
-
-## Main results
-
- - `det_mul`: the determinant of `A ⬝ B` is the product of determinants
- - `det_zero_of_row_eq`: the determinant is zero if there is a repeated row
- - `det_block_diagonal`: the determinant of a block diagonal matrix is a product
-   of the blocks' determinants
-
-## Implementation notes
-
-It is possible to configure `simp` to compute determinants. See the file
-`test/matrix.lean` for some examples.
-
--/
-
-universes u v w z
-open equiv equiv.perm finset function
-
-namespace matrix
-open_locale matrix big_operators
-
-variables {m n : Type*} [decidable_eq n] [fintype n] [decidable_eq m] [fintype m]
-variables {R : Type v} [comm_ring R]
-
-local notation `ε` σ:max := ((sign σ : ℤ ) : R)
-
-
-/-- `det` is an `alternating_map` in the rows of the matrix. -/
-def det_row_multilinear : alternating_map R (n → R) R n :=
-((multilinear_map.mk_pi_algebra R n R).comp_linear_map (linear_map.proj)).alternatization
-
-/-- The determinant of a matrix given by the Leibniz formula. -/
-abbreviation det (M : matrix n n R) : R :=
-det_row_multilinear M
-
-lemma det_apply (M : matrix n n R) :
-  M.det = ∑ σ : perm n, σ.sign • ∏ i, M (σ i) i :=
-multilinear_map.alternatization_apply _ M
-
--- This is what the old definition was. We use it to avoid having to change the old proofs below
-lemma det_apply' (M : matrix n n R) :
-  M.det = ∑ σ : perm n, ε σ * ∏ i, M (σ i) i :=
-by simp [det_apply, units.smul_def]
-
-@[simp] lemma det_diagonal {d : n → R} : det (diagonal d) = ∏ i, d i :=
-begin
-  rw det_apply',
-  refine (finset.sum_eq_single 1 _ _).trans _,
-  { intros σ h1 h2,
-    cases not_forall.1 (mt equiv.ext h2) with x h3,
-    convert mul_zero _,
-    apply finset.prod_eq_zero,
-    { change x ∈ _, simp },
-    exact if_neg h3 },
-  { simp },
-  { simp }
-end
-
-@[simp] lemma det_zero (h : nonempty n) : det (0 : matrix n n R) = 0 :=
-(det_row_multilinear : alternating_map R (n → R) R n).map_zero
-
-@[simp] lemma det_one : det (1 : matrix n n R) = 1 :=
-by rw [← diagonal_one]; simp [-diagonal_one]
-
-lemma det_eq_one_of_card_eq_zero {A : matrix n n R} (h : fintype.card n = 0) : det A = 1 :=
-begin
-  have perm_eq : (univ : finset (perm n)) = {1} :=
-  univ_eq_singleton_of_card_one (1 : perm n) (by simp [card_univ, fintype.card_perm, h]),
-  simp [det_apply, card_eq_zero.mp h, perm_eq],
-end
-
-/-- Specialize `det_eq_one_of_card_eq_zero` to `fin 0`.
-
-This is especially useful in combination with the `det_succ_` lemmas,
-for computing the determinant of a matrix given in the `![...]` notation.
--/
-@[simp] lemma det_fin_zero {A : matrix (fin 0) (fin 0) R}: det A = 1 :=
-det_eq_one_of_card_eq_zero (fintype.card_fin _)
-
-/-- If `n` has only one element, the determinant of an `n` by `n` matrix is just that element.
-Although `unique` implies `decidable_eq` and `fintype`, the instances might
-not be syntactically equal. Thus, we need to fill in the args explicitly. -/
-@[simp]
-lemma det_unique {n : Type*} [unique n] [decidable_eq n] [fintype n] (A : matrix n n R) :
-  det A = A (default n) (default n) :=
-by simp [det_apply, univ_unique]
-
-lemma det_eq_elem_of_card_eq_one {A : matrix n n R} (h : fintype.card n = 1) (k : n) :
-  det A = A k k :=
-begin
-  have h1 : (univ : finset (perm n)) = {1},
-  { apply univ_eq_singleton_of_card_one (1 : perm n),
-    simp [card_univ, fintype.card_perm, h] },
-  have h2 := univ_eq_singleton_of_card_one k h,
-  simp [det_apply, h1, h2],
-end
-
-lemma det_mul_aux {M N : matrix n n R} {p : n → n} (H : ¬bijective p) :
-  ∑ σ : perm n, (ε σ) * ∏ x, (M (σ x) (p x) * N (p x) x) = 0 :=
-begin
-  obtain ⟨i, j, hpij, hij⟩ : ∃ i j, p i = p j ∧ i ≠ j,
-  { rw [← fintype.injective_iff_bijective, injective] at H,
-    push_neg at H,
-    exact H },
-  exact sum_involution
-    (λ σ _, σ * swap i j)
-    (λ σ _,
-      have ∏ x, M (σ x) (p x) = ∏ x, M ((σ * swap i j) x) (p x),
-        from fintype.prod_equiv (swap i j) _ _ (by simp [apply_swap_eq_self hpij]),
-      by simp [this, sign_swap hij, prod_mul_distrib])
-    (λ σ _ _, (not_congr mul_swap_eq_iff).mpr hij)
-    (λ _ _, mem_univ _)
-    (λ σ _, mul_swap_involutive i j σ)
-end
-
-@[simp] lemma det_mul (M N : matrix n n R) : det (M ⬝ N) = det M * det N :=
-calc det (M ⬝ N) = ∑ p : n → n, ∑ σ : perm n, ε σ * ∏ i, (M (σ i) (p i) * N (p i) i) :
-  by simp only [det_apply', mul_apply, prod_univ_sum, mul_sum,
-    fintype.pi_finset_univ]; rw [finset.sum_comm]
-... = ∑ p in (@univ (n → n) _).filter bijective, ∑ σ : perm n,
-    ε σ * ∏ i, (M (σ i) (p i) * N (p i) i) :
-  eq.symm $ sum_subset (filter_subset _ _)
-    (λ f _ hbij, det_mul_aux $ by simpa using hbij)
-... = ∑ τ : perm n, ∑ σ : perm n, ε σ * ∏ i, (M (σ i) (τ i) * N (τ i) i) :
-  sum_bij (λ p h, equiv.of_bijective p (mem_filter.1 h).2) (λ _ _, mem_univ _)
-    (λ _ _, rfl) (λ _ _ _ _ h, by injection h)
-    (λ b _, ⟨b, mem_filter.2 ⟨mem_univ _, b.bijective⟩, coe_fn_injective rfl⟩)
-... = ∑ σ : perm n, ∑ τ : perm n, (∏ i, N (σ i) i) * ε τ * (∏ j, M (τ j) (σ j)) :
-  by simp [mul_sum, det_apply', mul_comm, mul_left_comm, prod_mul_distrib, mul_assoc]
-... = ∑ σ : perm n, ∑ τ : perm n, (((∏ i, N (σ i) i) * (ε σ * ε τ)) * ∏ i, M (τ i) i) :
-  sum_congr rfl (λ σ _, fintype.sum_equiv (equiv.mul_right σ⁻¹) _ _
-    (λ τ,
-      have ∏ j, M (τ j) (σ j) = ∏ j, M ((τ * σ⁻¹) j) j,
-        by rw ← σ⁻¹.prod_comp; simp [mul_apply],
-      have h : ε σ * ε (τ * σ⁻¹) = ε τ :=
-        calc ε σ * ε (τ * σ⁻¹) = ε ((τ * σ⁻¹) * σ) :
-          by rw [mul_comm, sign_mul (τ * σ⁻¹)]; simp
-        ... = ε τ : by simp,
-      by simp_rw [equiv.coe_mul_right, h]; simp [this, mul_comm, mul_assoc, mul_left_comm]))
-... = det M * det N : by simp [det_apply', mul_assoc, mul_sum, mul_comm, mul_left_comm]
-
-instance : is_monoid_hom (det : matrix n n R → R) :=
-{ map_one := det_one,
-  map_mul := det_mul }
-
-/-- Transposing a matrix preserves the determinant. -/
-@[simp] lemma det_transpose (M : matrix n n R) : Mᵀ.det = M.det :=
-begin
-  rw [det_apply', det_apply'],
-  refine fintype.sum_bijective _ inv_involutive.bijective _ _ _,
-  intros σ,
-  rw sign_inv,
-  congr' 1,
-  apply fintype.prod_equiv σ,
-  intros,
-  simp
-end
-
-
-/-- Permuting the columns changes the sign of the determinant. -/
-lemma det_permute (σ : perm n) (M : matrix n n R) : matrix.det (λ i, M (σ i)) = σ.sign * M.det :=
-((det_row_multilinear : alternating_map R (n → R) R n).map_perm M σ).trans
-  (by simp [units.smul_def])
-
-/-- Permuting rows and columns with the same equivalence has no effect. -/
-@[simp]
-lemma det_minor_equiv_self (e : n ≃ m) (A : matrix m m R) :
-  det (A.minor e e) = det A :=
-begin
-  rw [det_apply', det_apply'],
-  apply finset.sum_bij' (λ σ _, equiv.perm_congr e σ) _ _ (λ σ _, equiv.perm_congr e.symm σ),
-  { intros σ _, ext, simp only [equiv.symm_symm, equiv.perm_congr_apply, equiv.symm_apply_apply] },
-  { intros σ _, ext, simp only [equiv.symm_symm, equiv.perm_congr_apply, equiv.apply_symm_apply] },
-  { intros σ _, apply finset.mem_univ },
-  { intros σ _, apply finset.mem_univ },
-  intros σ _,
-  simp_rw [equiv.perm_congr_apply],
-  rw equiv.perm.sign_perm_congr e σ,
-  congr' 1,
-  apply finset.prod_bij' (λ i _, e i) _ _ (λ i _, e.symm i),
-  { intros, simp_rw equiv.symm_apply_apply },
-  { intros, simp_rw equiv.apply_symm_apply },
-  { intros, apply finset.mem_univ },
-  { intros, apply finset.mem_univ },
-  { intros, simp_rw equiv.symm_apply_apply, rw minor_apply, },
-end
-
-/-- Reindexing both indices along the same equivalence preserves the determinant.
-
-For the `simp` version of this lemma, see `det_minor_equiv_self`; this one is unsuitable because
-`matrix.reindex_apply` unfolds `reindex` first.
--/
-lemma det_reindex_self (e : m ≃ n) (A : matrix m m R) : det (reindex e e A) = det A :=
-det_minor_equiv_self e.symm A
-
-/-- The determinant of a permutation matrix equals its sign. -/
-@[simp] lemma det_permutation (σ : perm n) :
-  matrix.det (σ.to_pequiv.to_matrix : matrix n n R) = σ.sign :=
-by rw [←matrix.mul_one (σ.to_pequiv.to_matrix : matrix n n R), pequiv.to_pequiv_mul_matrix,
-  det_permute, det_one, mul_one]
-
-@[simp] lemma det_smul {A : matrix n n R} {c : R} : det (c • A) = c ^ fintype.card n * det A :=
-calc det (c • A) = det (matrix.mul (diagonal (λ _, c)) A) : by rw [smul_eq_diagonal_mul]
-             ... = det (diagonal (λ _, c)) * det A        : det_mul _ _
-             ... = c ^ fintype.card n * det A             : by simp [card_univ]
-=======
 It also contains some results on the determinant of linear maps and linear equivs.
->>>>>>> 65e76465
 
 ## Main definitions
 
@@ -327,97 +115,6 @@
     convert linear_equiv.is_unit_det (linear_equiv.refl _ _) v' e using 2,
     ext i j,
     simp },
-<<<<<<< HEAD
-  { intros σ hσ hσn,
-    have h1 : ¬ (∀ x, ∃ y, sum.inl y = σ (sum.inl x)),
-    { by_contradiction,
-      rw set.mem_to_finset at hσn,
-      apply absurd (mem_sum_congr_hom_range_of_perm_maps_to_inl _) hσn,
-      rintros x ⟨a, ha⟩,
-      rw [←ha], exact h a },
-    obtain ⟨a, ha⟩ := not_forall.mp h1,
-    cases hx : σ (sum.inl a) with a2 b,
-    { have hn := (not_exists.mp ha) a2,
-      exact absurd hx.symm hn },
-    { rw [finset.prod_eq_zero (finset.mem_univ (sum.inl a)), mul_zero],
-      rw [hx, from_blocks_apply₂₁], refl }}
-end
-
-/-- Laplacian expansion of the determinant of an `n+1 × n+1` matrix along column 0. -/
-lemma det_succ_column_zero {n : ℕ} (A : matrix (fin n.succ) (fin n.succ) R) :
-  det A = ∑ i : fin n.succ, (-1) ^ (i : ℕ) * A i 0 *
-    det (A.minor i.succ_above fin.succ) :=
-begin
-  rw [matrix.det_apply, finset.univ_perm_fin_succ, ← finset.univ_product_univ],
-  simp only [finset.sum_map, equiv.to_embedding_apply, finset.sum_product, matrix.minor],
-  refine finset.sum_congr rfl (λ i _, fin.cases _ (λ i, _) i),
-  { simp only [fin.prod_univ_succ, matrix.det_apply, finset.mul_sum,
-        equiv.perm.decompose_fin_symm_apply_zero, fin.coe_zero, one_mul,
-        equiv.perm.decompose_fin.symm_sign, equiv.swap_self, if_true, id.def, eq_self_iff_true,
-        equiv.perm.decompose_fin_symm_apply_succ, fin.succ_above_zero, equiv.coe_refl, pow_zero,
-        mul_smul_comm] },
-  -- `univ_perm_fin_succ` gives a different embedding of `perm (fin n)` into
-  -- `perm (fin n.succ)` than the determinant of the submatrix we want,
-  -- permute `A` so that we get the correct one.
-  have : (-1 : R) ^ (i : ℕ) = i.cycle_range.sign,
-  { simp [fin.sign_cycle_range] },
-  rw [fin.coe_succ, pow_succ, this, mul_assoc, mul_assoc, mul_left_comm ↑(equiv.perm.sign _),
-      ← det_permute, matrix.det_apply, finset.mul_sum, finset.mul_sum],
-  -- now we just need to move the corresponding parts to the same place
-  refine finset.sum_congr rfl (λ σ _, _),
-  rw [equiv.perm.decompose_fin.symm_sign, if_neg (fin.succ_ne_zero i)],
-  calc ((-1) * σ.sign : ℤ) • ∏ i', A (equiv.perm.decompose_fin.symm (fin.succ i, σ) i') i'
-      = ((-1) * σ.sign : ℤ) • (A (fin.succ i) 0 *
-        ∏ i', A (((fin.succ i).succ_above) (fin.cycle_range i (σ i'))) i'.succ) :
-    by simp only [fin.prod_univ_succ, fin.succ_above_cycle_range,
-      equiv.perm.decompose_fin_symm_apply_zero, equiv.perm.decompose_fin_symm_apply_succ]
-  ... = (-1) * (A (fin.succ i) 0 * (σ.sign : ℤ) •
-        ∏ i', A (((fin.succ i).succ_above) (fin.cycle_range i (σ i'))) i'.succ) :
-    by simp only [mul_assoc, mul_comm, neg_mul_eq_neg_mul_symm, one_mul, gsmul_eq_mul, neg_inj,
-      neg_smul, fin.succ_above_cycle_range],
-end
-
-/-- Laplacian expansion of the determinant of an `n+1 × n+1` matrix along row 0. -/
-lemma det_succ_row_zero {n : ℕ} (A : matrix (fin n.succ) (fin n.succ) R) :
-  det A = ∑ j : fin n.succ, (-1) ^ (j : ℕ) * A 0 j *
-    det (A.minor fin.succ j.succ_above) :=
-by { rw [← det_transpose A, det_succ_column_zero],
-     refine finset.sum_congr rfl (λ i _, _),
-     rw [← det_transpose],
-     simp only [transpose_apply, transpose_minor, transpose_transpose] }
-
-/-- Laplacian expansion of the determinant of an `n+1 × n+1` matrix along row `i`. -/
-lemma det_succ_row {n : ℕ} (A : matrix (fin n.succ) (fin n.succ) R) (i : fin n.succ) :
-  det A = ∑ j : fin n.succ, (-1) ^ (i + j : ℕ) * A i j *
-    det (A.minor i.succ_above j.succ_above) :=
-begin
-  simp_rw [pow_add, mul_assoc, ← mul_sum],
-  have : det A = (-1 : R) ^ (i : ℕ) * (i.cycle_range⁻¹).sign * det A,
-  { calc det A = ↑((-1 : units ℤ) ^ (i : ℕ) * (-1 : units ℤ) ^ (i : ℕ) : units ℤ) * det A :
-             by simp
-           ... = (-1 : R) ^ (i : ℕ) * (i.cycle_range⁻¹).sign * det A :
-             by simp [-int.units_mul_self] },
-  rw [this, mul_assoc],
-  congr,
-  rw [← det_permute, det_succ_row_zero],
-  refine finset.sum_congr rfl (λ j _, _),
-  rw [mul_assoc, matrix.minor, matrix.minor],
-  congr,
-  { rw [equiv.perm.inv_def, fin.cycle_range_symm_zero] },
-  { ext i' j',
-    rw [equiv.perm.inv_def, fin.cycle_range_symm_succ] },
-end
-
-/-- Laplacian expansion of the determinant of an `n+1 × n+1` matrix along column `j`. -/
-lemma det_succ_column {n : ℕ} (A : matrix (fin n.succ) (fin n.succ) R) (j : fin n.succ) :
-  det A = ∑ i : fin n.succ, (-1) ^ (i + j : ℕ) * A i j *
-    det (A.minor i.succ_above j.succ_above) :=
-by { rw [← det_transpose, det_succ_row _ j],
-     refine finset.sum_congr rfl (λ i _, _),
-     rw [add_comm, ← det_transpose, transpose_apply, transpose_minor, transpose_transpose] }
-
-end matrix
-=======
   { intro h,
     rw [basis.det_apply, basis.to_matrix_eq_to_matrix_constr] at h,
     set v' := basis.map e (linear_equiv.of_is_unit_det h) with v'_def,
@@ -425,5 +122,4 @@
     { ext i, rw [v'_def, basis.map_apply, linear_equiv.of_is_unit_det_apply, e.constr_basis] },
     rw ← this,
     exact ⟨v'.linear_independent, v'.span_eq⟩ },
-end
->>>>>>> 65e76465
+end
--- conflicted
+++ resolved
@@ -489,10 +489,7 @@
 
 protected lemma smul_eq_zero [no_zero_divisors R] (b : basis ι R M) {c : R} {x : M} :
   c • x = 0 ↔ c = 0 ∨ x = 0 :=
-<<<<<<< HEAD
-@smul_eq_zero _ _ _ _ _ hv.no_zero_smul_divisors _ _
-
-end
+@smul_eq_zero _ _ _ _ _ b.no_zero_smul_divisors _ _
 
 lemma is_basis.smul_of_is_unit {v : ι → M} (hv : is_basis R v)
   {w : ι → R} (hw : ∀ i : ι, is_unit (w i)) :
@@ -520,15 +517,6 @@
     rwa [←hwi, units.inv_smul_smul] at this }
 end
 
-end is_basis
-
-lemma is_basis_singleton_iff
-  {R : Type*} [ring R] [nontrivial R] [module R M] [no_zero_smul_divisors R M]
-  (ι : Type*) [unique ι] (x : M) :
-  is_basis R (λ (_ : ι), x) ↔ x ≠ 0 ∧ ∀ y : M, ∃ r : R, r • x = y :=
-=======
-@smul_eq_zero _ _ _ _ _ b.no_zero_smul_divisors _ _
-
 end no_zero_smul_divisors
 
 section singleton
@@ -556,7 +544,6 @@
   {R M : Type*} [ring R] [nontrivial R] [add_comm_group M] [module R M] [no_zero_smul_divisors R M]
   (ι : Type*) [unique ι] :
   nonempty (basis ι R M) ↔ ∃ x ≠ 0, ∀ y : M, ∃ r : R, r • x = y :=
->>>>>>> 48104c3a
 begin
   fsplit,
   { rintro ⟨b⟩,

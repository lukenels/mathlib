/-
Copyright (c) 2020 Thomas Browning and Patrick Lutz. All rights reserved.
Released under Apache 2.0 license as described in the file LICENSE.
Authors: Thomas Browning and Patrick Lutz
-/

import field_theory.galois
import group_theory.perm.generation
import field_theory.algebraic_closure

/-!
# Galois Groups of Polynomials

In this file we introduce the Galois group of a polynomial, defined as
the automorphism group of the splitting field.

## Main definitions

- `gal p`: the Galois group of a polynomial p.
- `restrict p E`: the restriction homomorphism `(E ≃ₐ[F] E) → gal p`.
- `gal_action p E`: the action of `gal p` on the roots of `p` in `E`.

## Main results

- `restrict_smul`: `restrict p E` is compatible with `gal_action p E`.
- `gal_action_hom_injective`: the action of `gal p` on the roots of `p` in `E` is faithful.
- `restrict_prod_inj`: `gal (p * q)` embeds as a subgroup of `gal p × gal q`.
-/

noncomputable theory
open_locale classical

open finite_dimensional

namespace polynomial

variables {F : Type*} [field F] (p q : polynomial F) (E : Type*) [field E] [algebra F E]

/-- The Galois group of a polynomial -/
@[derive [has_coe_to_fun, group, fintype]]
def gal := p.splitting_field ≃ₐ[F] p.splitting_field

namespace gal

instance [h : fact (p.splits (ring_hom.id F))] : unique p.gal :=
{ default := 1,
  uniq := λ f, alg_equiv.ext (λ x, by { obtain ⟨y, rfl⟩ := algebra.mem_bot.mp
    ((subalgebra.ext_iff.mp ((is_splitting_field.splits_iff _ p).mp h) x).mp algebra.mem_top),
    rw [alg_equiv.commutes, alg_equiv.commutes] }) }

instance : unique (0 : polynomial F).gal :=
begin
  haveI : fact ((0 : polynomial F).splits (ring_hom.id F)) := splits_zero _,
  apply_instance,
end

instance [h : fact (p.splits (algebra_map F E))] : algebra p.splitting_field E :=
(is_splitting_field.lift p.splitting_field p h).to_ring_hom.to_algebra

instance [h : fact (p.splits (algebra_map F E))] : is_scalar_tower F p.splitting_field E :=
is_scalar_tower.of_algebra_map_eq
  (λ x, ((is_splitting_field.lift p.splitting_field p h).commutes x).symm)

/-- The restriction homomorphism -/
def restrict [h : fact (p.splits (algebra_map F E))] : (E ≃ₐ[F] E) →* p.gal :=
alg_equiv.restrict_normal_hom p.splitting_field

lemma restrict_surjective [h : fact (p.splits (algebra_map F E))] [normal F E] :
  function.surjective (restrict p E) :=
alg_equiv.restrict_normal_hom_surjective E

section roots_action

/-- The function from `roots p p.splitting_field` to `roots p E` -/
def map_roots [h : fact (p.splits (algebra_map F E))] :
  root_set p p.splitting_field → root_set p E :=
λ x, ⟨is_scalar_tower.to_alg_hom F p.splitting_field E x, begin
  have key := subtype.mem x,
  by_cases p = 0,
  { simp only [h, root_set_zero] at key,
    exact false.rec _ key },
  { rw [mem_root_set h, aeval_alg_hom_apply, (mem_root_set h).mp key, alg_hom.map_zero] } end⟩

lemma map_roots_bijective [h : fact (p.splits (algebra_map F E))] :
  function.bijective (map_roots p E) :=
begin
  split,
  { exact λ _ _ h, subtype.ext (ring_hom.injective _ (subtype.ext_iff.mp h)) },
  { intro y,
    have key := roots_map
      (is_scalar_tower.to_alg_hom F p.splitting_field E : p.splitting_field →+* E)
      ((splits_id_iff_splits _).mpr (is_splitting_field.splits p.splitting_field p)),
    rw [map_map, alg_hom.comp_algebra_map] at key,
    have hy := subtype.mem y,
    simp only [root_set, finset.mem_coe, multiset.mem_to_finset, key, multiset.mem_map] at hy,
    rcases hy with ⟨x, hx1, hx2⟩,
    exact ⟨⟨x, multiset.mem_to_finset.mpr hx1⟩, subtype.ext hx2⟩ }
end

/-- The bijection between `root_set p p.splitting_field` and `root_set p E` -/
def roots_equiv_roots [h : fact (p.splits (algebra_map F E))] :
  (root_set p p.splitting_field) ≃ (root_set p E) :=
equiv.of_bijective (map_roots p E) (map_roots_bijective p E)

instance gal_action_aux : mul_action p.gal (root_set p p.splitting_field) :=
{ smul := λ ϕ x, ⟨ϕ x, begin
    have key := subtype.mem x,
    --simp only [root_set, finset.mem_coe, multiset.mem_to_finset] at *,
    by_cases p = 0,
    { simp only [h, root_set_zero] at key,
      exact false.rec _ key },
    { rw mem_root_set h,
      change aeval (ϕ.to_alg_hom x) p = 0,
      rw [aeval_alg_hom_apply, (mem_root_set h).mp key, alg_hom.map_zero] } end⟩,
  one_smul := λ _, by { ext, refl },
  mul_smul := λ _ _ _, by { ext, refl } }

instance gal_action [h : fact (p.splits (algebra_map F E))] : mul_action p.gal (root_set p E) :=
{ smul := λ ϕ x, roots_equiv_roots p E (ϕ • ((roots_equiv_roots p E).symm x)),
  one_smul := λ _, by simp only [equiv.apply_symm_apply, one_smul],
  mul_smul := λ _ _ _, by simp only [equiv.apply_symm_apply, equiv.symm_apply_apply, mul_smul] }

variables {p E}

@[simp] lemma restrict_smul [h : fact (p.splits (algebra_map F E))]
  (ϕ : E ≃ₐ[F] E) (x : root_set p E) : ↑((restrict p E ϕ) • x) = ϕ x :=
begin
  let ψ := alg_equiv.of_injective_field (is_scalar_tower.to_alg_hom F p.splitting_field E),
  change ↑(ψ (ψ.symm _)) = ϕ x,
  rw alg_equiv.apply_symm_apply ψ,
  change ϕ (roots_equiv_roots p E ((roots_equiv_roots p E).symm x)) = ϕ x,
  rw equiv.apply_symm_apply (roots_equiv_roots p E),
end

variables (p E)

/-- `gal_action` as a permutation representation -/
def gal_action_hom [h : fact (p.splits (algebra_map F E))] : p.gal →* equiv.perm (root_set p E) :=
{ to_fun := λ ϕ, equiv.mk (λ x, ϕ • x) (λ x, ϕ⁻¹ • x)
  (λ x, inv_smul_smul ϕ x) (λ x, smul_inv_smul ϕ x),
  map_one' := by { ext1 x, exact mul_action.one_smul x },
  map_mul' := λ x y, by { ext1 z, exact mul_action.mul_smul x y z } }

lemma gal_action_hom_injective [h : fact (p.splits (algebra_map F E))] :
  function.injective (gal_action_hom p E) :=
begin
  rw monoid_hom.injective_iff,
  intros ϕ hϕ,
  let equalizer := alg_hom.equalizer ϕ.to_alg_hom (alg_hom.id F p.splitting_field),
  suffices : equalizer = ⊤,
  { exact alg_equiv.ext (λ x, (subalgebra.ext_iff.mp this x).mpr algebra.mem_top) },
  rw [eq_top_iff, ←splitting_field.adjoin_roots, algebra.adjoin_le_iff],
  intros x hx,
  have key := equiv.perm.ext_iff.mp hϕ (roots_equiv_roots p E ⟨x, hx⟩),
  change roots_equiv_roots p E (ϕ • (roots_equiv_roots p E).symm
    (roots_equiv_roots p E ⟨x, hx⟩)) = roots_equiv_roots p E ⟨x, hx⟩ at key,
  rw equiv.symm_apply_apply at key,
  exact subtype.ext_iff.mp (equiv.injective (roots_equiv_roots p E) key),
end

end roots_action

variables {p q}

/-- The restriction homomorphism between Galois groups -/
def restrict_dvd (hpq : p ∣ q) : q.gal →* p.gal :=
if hq : q = 0 then 1 else @restrict F _ p _ _ _
  (splits_of_splits_of_dvd (algebra_map F q.splitting_field) hq (splitting_field.splits q) hpq)

lemma restrict_dvd_surjective (hpq : p ∣ q) (hq : q ≠ 0) :
  function.surjective (restrict_dvd hpq) :=
by simp only [restrict_dvd, dif_neg hq, restrict_surjective]

variables (p q)

/-- The Galois group of a product embeds into the product of the Galois groups  -/
def restrict_prod : (p * q).gal →* p.gal × q.gal :=
monoid_hom.prod (restrict_dvd (dvd_mul_right p q)) (restrict_dvd (dvd_mul_left q p))

lemma restrict_prod_injective : function.injective (restrict_prod p q) :=
begin
  by_cases hpq : (p * q) = 0,
  { haveI : unique (gal (p * q)) := by { rw hpq, apply_instance },
    exact λ f g h, eq.trans (unique.eq_default f) (unique.eq_default g).symm },
  intros f g hfg,
  dsimp only [restrict_prod, restrict_dvd] at hfg,
  simp only [dif_neg hpq, monoid_hom.prod_apply, prod.mk.inj_iff] at hfg,
  suffices : alg_hom.equalizer f.to_alg_hom g.to_alg_hom = ⊤,
  { exact alg_equiv.ext (λ x, (subalgebra.ext_iff.mp this x).mpr algebra.mem_top) },
  rw [eq_top_iff, ←splitting_field.adjoin_roots, algebra.adjoin_le_iff],
  intros x hx,
  rw [map_mul, polynomial.roots_mul] at hx,
  cases multiset.mem_add.mp (multiset.mem_to_finset.mp hx) with h h,
  { change f x = g x,
    haveI : fact (p.splits (algebra_map F (p * q).splitting_field)) :=
      splits_of_splits_of_dvd _ hpq (splitting_field.splits (p * q)) (dvd_mul_right p q),
    have key : x = algebra_map (p.splitting_field) (p * q).splitting_field
      ((roots_equiv_roots p _).inv_fun ⟨x, multiset.mem_to_finset.mpr h⟩) :=
      subtype.ext_iff.mp (equiv.apply_symm_apply (roots_equiv_roots p _) ⟨x, _⟩).symm,
    rw [key, ←alg_equiv.restrict_normal_commutes, ←alg_equiv.restrict_normal_commutes],
    exact congr_arg _ (alg_equiv.ext_iff.mp hfg.1 _) },
  { change f x = g x,
    haveI : fact (q.splits (algebra_map F (p * q).splitting_field)) :=
      splits_of_splits_of_dvd _ hpq (splitting_field.splits (p * q)) (dvd_mul_left q p),
    have key : x = algebra_map (q.splitting_field) (p * q).splitting_field
      ((roots_equiv_roots q _).inv_fun ⟨x, multiset.mem_to_finset.mpr h⟩) :=
      subtype.ext_iff.mp (equiv.apply_symm_apply (roots_equiv_roots q _) ⟨x, _⟩).symm,
    rw [key, ←alg_equiv.restrict_normal_commutes, ←alg_equiv.restrict_normal_commutes],
    exact congr_arg _ (alg_equiv.ext_iff.mp hfg.2 _) },
  { rwa [ne.def, mul_eq_zero, map_eq_zero, map_eq_zero, ←mul_eq_zero] }
end

lemma mul_splits_in_splitting_field_of_mul {p₁ q₁ p₂ q₂ : polynomial F}
  (hq₁ : q₁ ≠ 0) (hq₂ : q₂ ≠ 0) (h₁ : p₁.splits (algebra_map F q₁.splitting_field))
  (h₂ : p₂.splits (algebra_map F q₂.splitting_field)) :
  (p₁ * p₂).splits (algebra_map F (q₁ * q₂).splitting_field) :=
begin
  apply splits_mul,
  { rw ← (splitting_field.lift q₁ (splits_of_splits_of_dvd _
      (mul_ne_zero hq₁ hq₂) (splitting_field.splits _) (dvd_mul_right q₁ q₂))).comp_algebra_map,
    exact splits_comp_of_splits _ _ h₁, },
  { rw ← (splitting_field.lift q₂ (splits_of_splits_of_dvd _
      (mul_ne_zero hq₁ hq₂) (splitting_field.splits _) (dvd_mul_left q₂ q₁))).comp_algebra_map,
    exact splits_comp_of_splits _ _ h₂, },
end

lemma splits_in_splitting_field_of_comp (hq : q.nat_degree ≠ 0) :
  p.splits (algebra_map F (p.comp q).splitting_field) :=
begin
  let P : polynomial F → Prop := λ r, r.splits (algebra_map F (r.comp q).splitting_field),
  have key1 : ∀ {r : polynomial F}, irreducible r → P r,
  { intros r hr,
    by_cases hr' : nat_degree r = 0,
    { exact splits_of_nat_degree_le_one _ (le_trans (le_of_eq hr') zero_le_one) },
    obtain ⟨x, hx⟩ := exists_root_of_splits _ (splitting_field.splits (r.comp q))
<<<<<<< HEAD
      (λ h, hr' (or.resolve_right (mul_eq_zero.mp (eq.trans nat_degree_comp.symm
      (nat_degree_eq_zero_iff_degree_le_zero.mpr (le_of_eq h)))) hq)),
    rw [←aeval_def, aeval_comp] at hx,
    have h_normal : normal F (r.comp q).splitting_field := splitting_field.normal (r.comp q),
    exact splits_of_splits_of_dvd _ (minpoly.ne_zero (normal.is_integral h_normal _))
      (normal.splits h_normal _) (dvd_symm_of_irreducible (minpoly.irreducible
      (normal.is_integral h_normal _)) hr (minpoly.dvd F _ hx)) },
=======
      (λ h, hr' ((mul_eq_zero.mp (nat_degree_comp.symm.trans
        (nat_degree_eq_of_degree_eq_some h))).resolve_right hq)),
    rw [←aeval_def, aeval_comp] at hx,
    have h_normal : normal F (r.comp q).splitting_field := splitting_field.normal (r.comp q),
    have qx_int := normal.is_integral h_normal (aeval x q),
    exact splits_of_splits_of_dvd _
      (minpoly.ne_zero qx_int)
      (normal.splits h_normal _)
      (dvd_symm_of_irreducible (minpoly.irreducible qx_int) hr (minpoly.dvd F _ hx)) },
>>>>>>> c5b87b48
  have key2 : ∀ {p₁ p₂ : polynomial F}, P p₁ → P p₂ → P (p₁ * p₂),
  { intros p₁ p₂ hp₁ hp₂,
    by_cases h₁ : p₁.comp q = 0,
    { cases comp_eq_zero_iff.mp h₁ with h h,
      { rw [h, zero_mul],
        exact splits_zero _ },
      { exact false.rec _ (hq (by rw [h.2, nat_degree_C])) } },
    by_cases h₂ : p₂.comp q = 0,
    { cases comp_eq_zero_iff.mp h₂ with h h,
      { rw [h, mul_zero],
        exact splits_zero _ },
      { exact false.rec _ (hq (by rw [h.2, nat_degree_C])) } },
    have key := mul_splits_in_splitting_field_of_mul h₁ h₂ hp₁ hp₂,
    rwa ← mul_comp at key },
  exact wf_dvd_monoid.induction_on_irreducible p (splits_zero _)
    (λ _, splits_of_is_unit _) (λ _ _ _ h, key2 (key1 h)),
end

/-- The restriction homomorphism from the Galois group of a homomorphism -/
def restrict_comp (hq : q.nat_degree ≠ 0) : (p.comp q).gal →* p.gal :=
@restrict F _ p _ _ _ (splits_in_splitting_field_of_comp p q hq)

lemma restrict_comp_surjective (hq : q.nat_degree ≠ 0) :
  function.surjective (restrict_comp p q hq) :=
by simp only [restrict_comp, restrict_surjective]

variables {p q}

lemma card_of_separable (hp : p.separable) :
  fintype.card p.gal = findim F p.splitting_field :=
begin
  haveI : is_galois F p.splitting_field := is_galois.of_separable_splitting_field hp,
  exact is_galois.card_aut_eq_findim F p.splitting_field,
end

lemma prime_degree_dvd_card [char_zero F] (p_irr : irreducible p) (p_deg : p.nat_degree.prime) :
  p.nat_degree ∣ fintype.card p.gal :=
begin
  rw gal.card_of_separable p_irr.separable,
  have hp : p.degree ≠ 0 :=
    λ h, nat.prime.ne_zero p_deg (nat_degree_eq_zero_iff_degree_le_zero.mpr (le_of_eq h)),
  let α : p.splitting_field := root_of_splits (algebra_map F p.splitting_field)
    (splitting_field.splits p) hp,
  have hα : is_integral F α :=
    (is_algebraic_iff_is_integral F).mp (algebra.is_algebraic_of_finite α),
  use finite_dimensional.findim F⟮α⟯ p.splitting_field,
  suffices : (minpoly F α).nat_degree = p.nat_degree,
  { rw [←finite_dimensional.findim_mul_findim F F⟮α⟯ p.splitting_field,
        intermediate_field.adjoin.findim hα, this] },
  suffices : minpoly F α ∣ p,
  { have key := dvd_symm_of_irreducible (minpoly.irreducible hα) p_irr this,
    apply le_antisymm,
    { exact nat_degree_le_of_dvd this p_irr.ne_zero },
    { exact nat_degree_le_of_dvd key (minpoly.ne_zero hα) } },
  apply minpoly.dvd F α,
  rw [aeval_def, map_root_of_splits _ (splitting_field.splits p) hp],
end

instance {p : polynomial ℚ} : fact (p.splits (algebra_map ℚ ℂ)) :=
begin
  have alg_closed := complex.is_alg_closed.splits,
  exact (splits_id_iff_splits (algebra_map ℚ ℂ)).mp (alg_closed (p.map (algebra_map ℚ ℂ))),
end

lemma tada'' {p : polynomial ℚ} (p_irr : irreducible p) (p_deg : p.nat_degree.prime) :
  function.surjective (gal_action_hom p ℂ) :=
begin
  rw ← monoid_hom.range_top_iff_surjective,
  haveI : fintype (p.root_set ℂ) := finset_coe.fintype _,
  haveI : linear_order (p.root_set ℂ) := sorry,
  have num_roots : fintype.card (p.root_set ℂ) = p.nat_degree := sorry,
  let conj : ℂ ≃ₐ[ℚ] ℂ := alg_equiv.mk complex.conj complex.conj complex.conj_conj
    complex.conj_conj complex.conj.map_mul complex.conj.map_add (λ x,
    by { rw is_scalar_tower.algebra_map_eq ℚ ℝ ℂ, exact complex.conj_of_real x }),
  apply lem6,
  { rwa num_roots },
  { rw num_roots,
    have key := prime_degree_dvd_card p_irr p_deg,
    -- monoid_hom.card_range_of_injective ?
    sorry, },
  { exact monoid_hom.mem_range.mpr ⟨restrict p ℂ conj, rfl⟩ },
  -- add root assumption
end

end gal

end polynomial<|MERGE_RESOLUTION|>--- conflicted
+++ resolved
@@ -233,15 +233,6 @@
     by_cases hr' : nat_degree r = 0,
     { exact splits_of_nat_degree_le_one _ (le_trans (le_of_eq hr') zero_le_one) },
     obtain ⟨x, hx⟩ := exists_root_of_splits _ (splitting_field.splits (r.comp q))
-<<<<<<< HEAD
-      (λ h, hr' (or.resolve_right (mul_eq_zero.mp (eq.trans nat_degree_comp.symm
-      (nat_degree_eq_zero_iff_degree_le_zero.mpr (le_of_eq h)))) hq)),
-    rw [←aeval_def, aeval_comp] at hx,
-    have h_normal : normal F (r.comp q).splitting_field := splitting_field.normal (r.comp q),
-    exact splits_of_splits_of_dvd _ (minpoly.ne_zero (normal.is_integral h_normal _))
-      (normal.splits h_normal _) (dvd_symm_of_irreducible (minpoly.irreducible
-      (normal.is_integral h_normal _)) hr (minpoly.dvd F _ hx)) },
-=======
       (λ h, hr' ((mul_eq_zero.mp (nat_degree_comp.symm.trans
         (nat_degree_eq_of_degree_eq_some h))).resolve_right hq)),
     rw [←aeval_def, aeval_comp] at hx,
@@ -251,7 +242,6 @@
       (minpoly.ne_zero qx_int)
       (normal.splits h_normal _)
       (dvd_symm_of_irreducible (minpoly.irreducible qx_int) hr (minpoly.dvd F _ hx)) },
->>>>>>> c5b87b48
   have key2 : ∀ {p₁ p₂ : polynomial F}, P p₁ → P p₂ → P (p₁ * p₂),
   { intros p₁ p₂ hp₁ hp₂,
     by_cases h₁ : p₁.comp q = 0,

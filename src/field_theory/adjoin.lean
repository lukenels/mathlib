/-
Copyright (c) 2020 Thomas Browning and Patrick Lutz. All rights reserved.
Released under Apache 2.0 license as described in the file LICENSE.
Authors: Thomas Browning and Patrick Lutz
-/

<<<<<<< HEAD
import field_theory.intermediate_field
import linear_algebra.finite_dimensional
import ring_theory.adjoin
=======
import field_theory.tower
import field_theory.intermediate_field
>>>>>>> 85117294

/-!
# Adjoining Elements to Fields

In this file we introduce the notion of adjoining elements to fields.
This isn't quite the same as adjoining elements to rings.
For example, `algebra.adjoin F {x}` might not include `x⁻¹`.

## Main results

- `adjoin_adjoin_left`: adjoining S and then T is the same as adjoining S ∪ T.
- `bot_eq_top_of_dim_adjoin_eq_one`: if `F⟮x⟯` has dimension `1` over `F` for every `x`
  in `E` then `F = E`

## Notation

 - `F⟮α⟯`: adjoin a single element `α` to `F`.
-/

namespace intermediate_field

section adjoin_def
variables (F : Type*) [field F] {E : Type*} [field E] [algebra F E] (S : set E)

<<<<<<< HEAD
/--
`adjoin F S` extends a field `F` by adjoining a set `S ⊆ E`.
-/
def adjoin : intermediate_field F E :=
{ algebra_map_mem' := λ x, subfield.subset_closure (or.inl (set.mem_range.mpr ⟨x,rfl⟩)),
  ..subfield.closure (set.range (algebra_map F E) ∪ S) }
=======
/-- `adjoin F S` extends a field `F` by adjoining a set `S ⊆ E`. -/
def adjoin : intermediate_field F E :=
{ algebra_map_mem' := λ x, subfield.subset_closure (or.inl (set.mem_range_self x)),
  ..subfield.closure (set.range (algebra_map F E) ∪ S) }

end adjoin_def

section lattice
variables {F : Type*} [field F] {E : Type*} [field E] [algebra F E]

@[simp] lemma adjoin_le_iff {S : set E} {T : intermediate_field F E} : adjoin F S ≤ T ↔ S ≤ T :=
⟨λ H, le_trans (le_trans (set.subset_union_right _ _) subfield.subset_closure) H,
  λ H, (@subfield.closure_le E _ (set.range (algebra_map F E) ∪ S) T.to_subfield).mpr
  (set.union_subset (intermediate_field.set_range_subset T) H)⟩

lemma gc : galois_connection (adjoin F : set E → intermediate_field F E) coe := λ _ _, adjoin_le_iff

/-- Galois insertion between `adjoin` and `coe`. -/
def gi : galois_insertion (adjoin F : set E → intermediate_field F E) coe :=
{ choice := λ S _, adjoin F S,
  gc := intermediate_field.gc,
  le_l_u := λ S, (intermediate_field.gc (S : set E) (adjoin F S)).1 $ le_refl _,
  choice_eq := λ _ _, rfl }

instance : complete_lattice (intermediate_field F E) :=
galois_insertion.lift_complete_lattice intermediate_field.gi

instance : inhabited (intermediate_field F E) := ⟨⊤⟩

lemma mem_bot {x : E} : x ∈ (⊥ : intermediate_field F E) ↔ x ∈ set.range (algebra_map F E) :=
begin
  suffices : set.range (algebra_map F E) = (⊥ : intermediate_field F E),
  { rw this, refl },
  { change set.range (algebra_map F E) = subfield.closure (set.range (algebra_map F E) ∪ ∅),
    simp [←set.image_univ, ←ring_hom.map_field_closure] }
end

lemma mem_top {x : E} : x ∈ (⊤ : intermediate_field F E) :=
subfield.subset_closure $ or.inr trivial

@[simp] lemma bot_to_subalgebra : (⊥ : intermediate_field F E).to_subalgebra = ⊥ :=
by { ext, rw [mem_to_subalgebra, algebra.mem_bot, mem_bot] }

@[simp] lemma top_to_subalgebra : (⊤ : intermediate_field F E).to_subalgebra = ⊤ :=
by { ext, rw [mem_to_subalgebra, iff_true_right algebra.mem_top], exact mem_top }

@[simp] lemma coe_bot_eq_self (K : intermediate_field F E) : ↑(⊥ : intermediate_field K E) = K :=
by { ext, rw [mem_lift2, mem_bot], exact set.ext_iff.mp subtype.range_coe x }

@[simp] lemma coe_top_eq_top (K : intermediate_field F E) :
  ↑(⊤ : intermediate_field K E) = (⊤ : intermediate_field F E) :=
intermediate_field.ext'_iff.mpr (set.ext_iff.mpr (λ _, iff_of_true mem_top mem_top))

end lattice

section adjoin_def
variables (F : Type*) [field F] {E : Type*} [field E] [algebra F E] (S : set E)
>>>>>>> 85117294

lemma adjoin_eq_range_algebra_map_adjoin :
  (adjoin F S : set E) = set.range (algebra_map (adjoin F S) E) := (subtype.range_coe).symm

lemma adjoin.algebra_map_mem (x : F) : algebra_map F E x ∈ adjoin F S :=
<<<<<<< HEAD
subfield.subset_closure (or.inl (set.mem_range_self x))

lemma subset_adjoin_of_subset_left {F : subfield E} {T : set E} (HT : T ⊆ F) :
  T ⊆ adjoin F S :=
λ x hx, (adjoin F S).algebra_map_mem ⟨x, HT hx⟩
=======
intermediate_field.algebra_map_mem (adjoin F S) x
>>>>>>> 85117294

lemma adjoin.range_algebra_map_subset : set.range (algebra_map F E) ⊆ adjoin F S :=
begin
  intros x hx,
  cases hx with f hf,
  rw ← hf,
  exact (adjoin F S).algebra_map_mem f,
end

instance adjoin.field_coe : has_coe_t F (adjoin F S) :=
{coe := λ x, ⟨algebra_map F E x, (adjoin F S).algebra_map_mem x⟩}

lemma subset_adjoin : S ⊆ adjoin F S :=
λ x hx, subfield.subset_closure (or.inr hx)

instance adjoin.set_coe : has_coe_t S (adjoin F S) :=
{coe := λ x, ⟨x,subset_adjoin F S (subtype.mem x)⟩}

<<<<<<< HEAD
lemma adjoin.mono (T : set E) (h : S ⊆ T) : (adjoin F S : set E) ⊆ adjoin F T :=
subfield.closure_mono (set.union_subset
  (set.subset_union_left _ _)
  (set.subset_union_of_subset_right h _))

lemma le_adjoin_to_subfield (F : subfield E) : F ≤ (adjoin F S).to_subfield :=
λ x hx, (adjoin F S).algebra_map_mem ⟨x, hx⟩
=======
@[mono] lemma adjoin.mono (T : set E) (h : S ⊆ T) : adjoin F S ≤ adjoin F T :=
galois_connection.monotone_l gc h

lemma adjoin_contains_field_as_subfield (F : subfield E) : (F : set E) ⊆ adjoin F S :=
λ x hx, adjoin.algebra_map_mem F S ⟨x, hx⟩
>>>>>>> 85117294

lemma subset_adjoin_of_subset_left {F : subfield E} {T : set E} (HT : T ⊆ F) : T ⊆ adjoin F S :=
λ x hx, (adjoin F S).algebra_map_mem ⟨x, HT hx⟩

lemma subset_adjoin_of_subset_right {T : set E} (H : T ⊆ S) : T ⊆ adjoin F S :=
λ x hx, subset_adjoin F S (H hx)

<<<<<<< HEAD
/-- If `K` is a field with `F ⊆ K` and `S ⊆ K` then `adjoin F S ⊆ K`. -/
=======
/-- If `K` is a field with `F ⊆ K` and `S ⊆ K` then `adjoin F S ≤ K`. -/
>>>>>>> 85117294
lemma adjoin_le_subfield {K : subfield E} (HF : set.range (algebra_map F E) ⊆ K)
  (HS : S ⊆ K) : (adjoin F S).to_subfield ≤ K :=
begin
  apply subfield.closure_le.mpr,
  rw set.union_subset_iff,
  exact ⟨HF, HS⟩,
end

<<<<<<< HEAD
/-- `adjoin F S ≤ K` if `K` is an intermediate field that contains `S`. -/
lemma adjoin_le {K : intermediate_field F E} (HS : S ⊆ K) :
  adjoin F S ≤ K :=
show (adjoin F S).to_subfield ≤ K.to_subfield,
from adjoin_le_subfield _ S K.set_range_subset HS

lemma algebra_adjoin_le_adjoin :
  algebra.adjoin F S ≤ (field.adjoin F S).to_subalgebra :=
algebra.adjoin_le (subset_adjoin _ _)

lemma adjoin_le_algebra_adjoin (inv_mem : ∀ x ∈ algebra.adjoin F S, x⁻¹ ∈ algebra.adjoin F S) :
  (field.adjoin F S).to_subalgebra ≤ algebra.adjoin F S :=
show field.adjoin F S ≤
  { neg_mem' := λ x, (algebra.adjoin F S).neg_mem, inv_mem' := inv_mem, .. algebra.adjoin F S},
from adjoin_le _ _ algebra.subset_adjoin

@[elab_as_eliminator]
lemma adjoin_induction {s : set E} {p : E → Prop} {x} (h : x ∈ adjoin F s)
  (Hs : ∀ x ∈ s, p x) (Hmap : ∀ x, p (algebra_map F E x))
  (Hadd : ∀ x y, p x → p y → p (x + y))
  (Hneg : ∀ x, p x → p (-x))
  (Hinv : ∀ x, p x → p x⁻¹)
  (Hmul : ∀ x y, p x → p y → p (x * y)) : p x :=
subfield.closure_induction h (λ x hx, or.cases_on hx (λ ⟨x, hx⟩, hx ▸ Hmap x) (Hs x))
  ((algebra_map F E).map_one ▸ Hmap 1)
  Hadd Hneg Hinv Hmul

/-- `S ⊆ adjoin F T` if and only if `adjoin F S ⊆ adjoin F T`. -/
lemma subset_adjoin_iff {T : set E} : S ≤ adjoin F T ↔ adjoin F S ≤ adjoin F T :=
⟨λ h, adjoin_le_subfield F S (adjoin.range_algebra_map_subset F T) h,
 λ h, set.subset.trans (subset_adjoin F S) h⟩

lemma subfield_subset_adjoin_self {F : subfield E} {T : set E} {HT : T ⊆ F} :
  T ⊆ adjoin F S :=
λ x hx, (adjoin F S).algebra_map_mem ⟨x, HT hx⟩

=======
>>>>>>> 85117294
lemma adjoin_subset_adjoin_iff {F' : Type*} [field F'] [algebra F' E]
  {S S' : set E} : (adjoin F S : set E) ⊆ adjoin F' S' ↔
  set.range (algebra_map F E) ⊆ adjoin F' S' ∧ S ⊆ adjoin F' S' :=
⟨λ h, ⟨trans (adjoin.range_algebra_map_subset _ _) h, trans (subset_adjoin _ _) h⟩,
  λ ⟨hF, hS⟩, subfield.closure_le.mpr (set.union_subset hF hS)⟩

/-- `F[S][T] = F[S ∪ T]` -/
<<<<<<< HEAD
lemma adjoin_adjoin_left (T : set E) : (adjoin (adjoin F S) T : set E) = adjoin F (S ∪ T) :=
=======
lemma adjoin_adjoin_left (T : set E) : ↑(adjoin (adjoin F S) T) = adjoin F (S ∪ T) :=
>>>>>>> 85117294
begin
  rw intermediate_field.ext'_iff,
  change ↑(adjoin (adjoin F S) T) = _,
  apply set.eq_of_subset_of_subset; rw adjoin_subset_adjoin_iff; split,
  { rintros _ ⟨⟨x, hx⟩, rfl⟩, exact adjoin.mono _ _ _ (set.subset_union_left _ _) hx },
  { exact subset_adjoin_of_subset_right _ _ (set.subset_union_right _ _) },
  { exact subset_adjoin_of_subset_left _ (adjoin.range_algebra_map_subset _ _) },
  { exact set.union_subset
            (subset_adjoin_of_subset_left _ (subset_adjoin _ _))
            (subset_adjoin _ _) },
end

lemma adjoin_map {E' : Type*} [field E'] [algebra F E'] (f : E →ₐ[F] E') :
  (adjoin F S).map f = adjoin F (f '' S) :=
begin
  ext x,

  show x ∈ (subfield.closure (set.range (algebra_map F E) ∪ S)).map (f : E →+* E') ↔
       x ∈ subfield.closure (set.range (algebra_map F E') ∪ f '' S),
  rw [ring_hom.map_field_closure, set.image_union, ← set.range_comp, ← ring_hom.coe_comp,
      f.comp_algebra_map],
  refl
end

end adjoin_def

end field

namespace intermediate_field

section lattice

variables {F E : Type*} [field F] [field E] [algebra F E]

protected lemma gc : galois_connection (field.adjoin F : set E → intermediate_field F E) coe :=
λ s S, ⟨λ H, le_trans (field.subset_adjoin _ _) H,
        λ H, field.adjoin_le _ _ H⟩

protected def gi : galois_insertion (field.adjoin F : set E → intermediate_field F E) coe :=
{ choice := λ s hs, field.adjoin F s,
  gc := intermediate_field.gc,
  le_l_u := λ S, (intermediate_field.gc (S : set E) (field.adjoin F S)).1 $ le_refl _,
  choice_eq := λ _ _, rfl }

instance : complete_lattice (intermediate_field F E) :=
galois_insertion.lift_complete_lattice intermediate_field.gi

lemma mem_top (x : E) : x ∈ (⊤ : intermediate_field F E) :=
field.subset_adjoin _ _ trivial

lemma mem_bot {x : E} : x ∈ (⊥ : intermediate_field F E) ↔ x ∈ set.range (algebra_map F E) :=
begin
  refine ⟨_, λ hx, intermediate_field.set_range_subset ⊥ hx⟩,
  rintros ⟨y, hy, z, hz, rfl⟩,
  have : subring.closure (set.range (algebra_map F E) ∪ ⊥) = (algebra_map F E).range,
  { rw [set.bot_eq_empty, set.union_empty, ← ring_hom.coe_range, subring.closure_subring] },
  simp only [set.mem_range, this] at hy hz ⊢,
  obtain ⟨y, rfl⟩ := ring_hom.mem_range.mp hy,
  obtain ⟨z, rfl⟩ := ring_hom.mem_range.mp hz,
  exact ⟨y / z, ring_hom.map_div _ _ _⟩,
end

@[simp] lemma to_subalgebra_bot : (⊥ : intermediate_field F E).to_subalgebra = ⊥ :=
by { ext, rw [mem_to_subalgebra, mem_bot, algebra.mem_bot] }

@[simp] lemma coe_bot : ↑(⊥ : intermediate_field F E) = set.range (algebra_map F E) :=
by { ext, rw [mem_coe, mem_bot] }

variables {S : intermediate_field F E}

@[simp] lemma dim_to_subalgebra :
  vector_space.dim F S.to_subalgebra = vector_space.dim F S :=
rfl

@[simp] lemma findim_to_subalgebra :
  finite_dimensional.findim F S.to_subalgebra = finite_dimensional.findim F S :=
rfl

@[simp]
theorem dim_eq_one_iff : vector_space.dim F S = 1 ↔ S = ⊥ :=
by rw [← dim_to_subalgebra, subalgebra.dim_eq_one_iff, ← to_subalgebra_bot, to_subalgebra_inj_iff]

@[simp]
theorem findim_eq_one_iff : finite_dimensional.findim F S = 1 ↔ S = ⊥ :=
by rw [← findim_to_subalgebra, subalgebra.findim_eq_one_iff, ← to_subalgebra_bot,
       to_subalgebra_inj_iff]

@[simp] lemma dim_bot : vector_space.dim F (⊥ : intermediate_field F E) = 1 :=
by rw [← dim_to_subalgebra, to_subalgebra_bot, subalgebra.dim_bot]

instance findim_algebra [finite_dimensional F E] : finite_dimensional F S :=
finite_dimensional.finite_dimensional_submodule S.to_subalgebra.to_submodule

instance findim_top [finite_dimensional F E] : finite_dimensional S E :=
sorry

end lattice

end intermediate_field

namespace field

variables (F : Type*) {E : Type*} [field F] [field E] [algebra F E] (S T : set E)

variables (α : E)
/-- `F[S][T] = F[T][S]` -/
lemma adjoin_adjoin_comm (T : set E) :
<<<<<<< HEAD
  ((adjoin (adjoin F S) T) : set E) = (adjoin (adjoin F T) S : set E) :=
=======
  ↑(adjoin (adjoin F S) T) = (↑(adjoin (adjoin F T) S) : (intermediate_field F E)) :=
>>>>>>> 85117294
by rw [adjoin_adjoin_left, adjoin_adjoin_left, set.union_comm]

lemma adjoin_map {E' : Type*} [field E'] [algebra F E'] (f : E →ₐ[F] E') :
  (adjoin F S).map f = adjoin F (f '' S) :=
begin
  ext x,
  show x ∈ (subfield.closure (set.range (algebra_map F E) ∪ S)).map (f : E →+* E') ↔
       x ∈ subfield.closure (set.range (algebra_map F E') ∪ f '' S),
  rw [ring_hom.map_field_closure, set.image_union, ← set.range_comp, ← ring_hom.coe_comp,
      f.comp_algebra_map],
  refl,
end

lemma algebra_adjoin_le_adjoin : algebra.adjoin F S ≤ (adjoin F S).to_subalgebra :=
algebra.adjoin_le (subset_adjoin _ _)

lemma adjoin_le_algebra_adjoin (inv_mem : ∀ x ∈ algebra.adjoin F S, x⁻¹ ∈ algebra.adjoin F S) :
  (adjoin F S).to_subalgebra ≤ algebra.adjoin F S :=
show adjoin F S ≤
  { neg_mem' := λ x, (algebra.adjoin F S).neg_mem, inv_mem' := inv_mem, .. algebra.adjoin F S},
from adjoin_le_iff.mpr (algebra.subset_adjoin)

@[elab_as_eliminator]
lemma adjoin_induction {s : set E} {p : E → Prop} {x} (h : x ∈ adjoin F s)
  (Hs : ∀ x ∈ s, p x) (Hmap : ∀ x, p (algebra_map F E x))
  (Hadd : ∀ x y, p x → p y → p (x + y))
  (Hneg : ∀ x, p x → p (-x))
  (Hinv : ∀ x, p x → p x⁻¹)
  (Hmul : ∀ x y, p x → p y → p (x * y)) : p x :=
subfield.closure_induction h (λ x hx, or.cases_on hx (λ ⟨x, hx⟩, hx ▸ Hmap x) (Hs x))
  ((algebra_map F E).map_one ▸ Hmap 1)
  Hadd Hneg Hinv Hmul

/--
Variation on `set.insert` to enable good notation for adjoining elements to fields.
Used to preferentially use `singleton` rather than `insert` when adjoining one element.
-/
--this definition of notation is courtesy of Kyle Miller on zulip
class insert {α : Type*} (s : set α) :=
(insert : α → set α)

@[priority 1000]
instance insert_empty {α : Type*} : insert (∅ : set α) :=
{ insert := λ x, @singleton _ _ set.has_singleton x }

@[priority 900]
instance insert_nonempty {α : Type*} (s : set α) : insert s :=
{ insert := λ x, set.insert x s }

notation F`⟮`:std.prec.max_plus l:(foldr `, ` (h t, insert.insert t h) ∅) `⟯` := adjoin F l

section adjoin_simple

lemma mem_adjoin_simple_self : α ∈ F⟮α⟯ :=
subset_adjoin F {α} (set.mem_singleton α)

/-- generator of `F⟮α⟯` -/
def adjoin_simple.gen : F⟮α⟯ := ⟨α, mem_adjoin_simple_self F α⟩

@[simp] lemma adjoin_simple.coe_gen : (adjoin_simple.gen F α : E) = α := rfl

@[simp] lemma adjoin_simple.algebra_map_gen : algebra_map F⟮α⟯ E (adjoin_simple.gen F α) = α := rfl

lemma adjoin_simple_adjoin_simple (β : E) : ↑F⟮α⟯⟮β⟯ = F⟮α, β⟯ :=
adjoin_adjoin_left _ _ _

lemma adjoin_simple_comm (β : E) : ↑F⟮α⟯⟮β⟯ = (↑F⟮β⟯⟮α⟯ : intermediate_field F E) :=
adjoin_adjoin_comm _ _ _

end adjoin_simple

section adjoin_subalgebra_lattice
variables {α} {S}

<<<<<<< HEAD
lemma adjoin_eq_bot (h : S ⊆ (⊥ : intermediate_field F E)) : adjoin F S = ⊥ :=
begin
  rw eq_bot_iff,
  exact adjoin_le _ _ h
end

lemma adjoin_simple_eq_bot (hα : α ∈ (⊥ : intermediate_field F E)) :
  F⟮α⟯ = ⊥ :=
adjoin_eq_bot _ (set.singleton_subset_iff.mpr hα)

lemma adjoin_zero : F⟮(0 : E)⟯ = ⊥ :=
adjoin_simple_eq_bot _ (intermediate_field.zero_mem _)

lemma adjoin_one : F⟮(1 : E)⟯ = ⊥ :=
adjoin_simple_eq_bot _ (intermediate_field.one_mem _)

lemma sub_bot_of_adjoin_sub_bot (h : adjoin F S = ⊥) : S ⊆ (⊥ : intermediate_field F E) :=
calc S ⊆ adjoin F S : subset_adjoin _ _
  ... = (⊥ : intermediate_field F E) : congr_arg coe h

lemma mem_bot_of_adjoin_simple_sub_bot (h : F⟮α⟯ = ⊥) :
  α ∈ (⊥ : intermediate_field F E) :=
show α ∈ ((⊥ : intermediate_field F E) : set E),
from set.singleton_subset_iff.mp (sub_bot_of_adjoin_sub_bot _ h)

lemma adjoin_eq_bot_iff : S ⊆ (⊥ : intermediate_field F E) ↔ adjoin F S = ⊥ :=
⟨adjoin_eq_bot _, sub_bot_of_adjoin_sub_bot _⟩

lemma adjoin_simple_eq_bot_iff : α ∈ (⊥ : intermediate_field F E) ↔ F⟮α⟯ = ⊥ :=
⟨adjoin_simple_eq_bot _, mem_bot_of_adjoin_simple_sub_bot _⟩
=======
@[simp] lemma adjoin_eq_bot_iff : adjoin F S = ⊥ ↔ S ⊆ (⊥ : intermediate_field F E) :=
by { rw [eq_bot_iff, adjoin_le_iff], refl, }

@[simp] lemma adjoin_simple_eq_bot_iff : F⟮α⟯ = ⊥ ↔ α ∈ (⊥ : intermediate_field F E) :=
by { rw adjoin_eq_bot_iff, exact set.singleton_subset_iff }

@[simp] lemma adjoin_zero : F⟮(0 : E)⟯ = ⊥ :=
adjoin_simple_eq_bot_iff.mpr (zero_mem ⊥)

@[simp] lemma adjoin_one : F⟮(1 : E)⟯ = ⊥ :=
adjoin_simple_eq_bot_iff.mpr (one_mem ⊥)

@[simp] lemma adjoin_int (n : ℤ) : F⟮(n : E)⟯ = ⊥ :=
adjoin_simple_eq_bot_iff.mpr (coe_int_mem ⊥ n)

@[simp] lemma adjoin_nat (n : ℕ) : F⟮(n : E)⟯ = ⊥ :=
adjoin_simple_eq_bot_iff.mpr (coe_int_mem ⊥ n)
>>>>>>> 85117294

section adjoin_dim
open finite_dimensional vector_space

<<<<<<< HEAD
lemma sub_bot_of_adjoin_dim_eq_one (h : dim F (adjoin F S) = 1) : S ⊆ (⊥ : intermediate_field F E) :=
by rwa [adjoin_eq_bot_iff, ← intermediate_field.dim_eq_one_iff]

lemma mem_bot_of_adjoin_simple_dim_eq_one (h : dim F F⟮α⟯ = 1) : α ∈ (⊥ : intermediate_field F E) :=
show α ∈ ((⊥ : intermediate_field F E) : set E),
from set.singleton_subset_iff.mp (sub_bot_of_adjoin_dim_eq_one _ h)

lemma adjoin_dim_eq_one_of_sub_bot (h : S ⊆ (⊥ : intermediate_field F E)) : dim F (adjoin F S) = 1 :=
by { rw adjoin_eq_bot _ h, exact intermediate_field.dim_bot }

lemma adjoin_simple_dim_eq_one_of_mem_bot (h : α ∈ (⊥ : intermediate_field F E)) : dim F F⟮α⟯ = 1 :=
adjoin_dim_eq_one_of_sub_bot _ (set.singleton_subset_iff.mpr h)

lemma adjoin_dim_eq_one_iff : dim F (adjoin F S) = 1 ↔ S ⊆ (⊥ : intermediate_field F E) :=
⟨sub_bot_of_adjoin_dim_eq_one _, adjoin_dim_eq_one_of_sub_bot _⟩

lemma adjoin_simple_dim_eq_one_iff : dim F F⟮α⟯ = 1 ↔ α ∈ (⊥ : intermediate_field F E) :=
⟨mem_bot_of_adjoin_simple_dim_eq_one _, adjoin_simple_dim_eq_one_of_mem_bot _⟩

lemma adjoin_findim_eq_one_iff : findim F (adjoin F S) = 1 ↔ S ⊆ (⊥ : intermediate_field F E) :=
by rw [← adjoin_dim_eq_one_iff, intermediate_field.dim_eq_one_iff, intermediate_field.findim_eq_one_iff]

lemma adjoin_simple_findim_eq_one_iff : findim F F⟮α⟯ = 1 ↔ α ∈ (⊥ : intermediate_field F E) :=
by rw [← adjoin_simple_dim_eq_one_iff, intermediate_field.dim_eq_one_iff, intermediate_field.findim_eq_one_iff]

/-- If `F⟮x⟯` has dimension `1` over `F` for every `x ∈ E` then `F = E`. -/
lemma bot_eq_top_of_dim_adjoin_eq_one (h : ∀ x : E, dim F F⟮x⟯ = 1) : (⊥ : intermediate_field F E) = ⊤ :=
by { ext, simp [intermediate_field.mem_top, ← adjoin_simple_dim_eq_one_iff, h] }

lemma bot_eq_top_of_findim_adjoin_eq_one (h : ∀ x : E, findim F F⟮x⟯ = 1) :
  (⊥ : intermediate_field F E) = ⊤ :=
by { ext, simp [intermediate_field.mem_top, ← adjoin_simple_findim_eq_one_iff, h] }
=======
@[simp] lemma dim_intermediate_field_eq_dim_subalgebra :
  dim F (adjoin F S).to_subalgebra = dim F (adjoin F S) := rfl

@[simp] lemma findim_intermediate_field_eq_findim_subalgebra :
  findim F (adjoin F S).to_subalgebra = findim F (adjoin F S) := rfl

@[simp] lemma to_subalgebra_eq_iff {K L : intermediate_field F E} :
  K.to_subalgebra = L.to_subalgebra ↔ K = L :=
by { rw [subalgebra.ext_iff, intermediate_field.ext'_iff, set.ext_iff], refl }

lemma dim_adjoin_eq_one_iff : dim F (adjoin F S) = 1 ↔ S ⊆ (⊥ : intermediate_field F E) :=
by rw [←dim_intermediate_field_eq_dim_subalgebra, subalgebra.dim_eq_one_iff,
      ←bot_to_subalgebra, to_subalgebra_eq_iff, adjoin_eq_bot_iff]

lemma dim_adjoin_simple_eq_one_iff : dim F F⟮α⟯ = 1 ↔ α ∈ (⊥ : intermediate_field F E) :=
by { rw [dim_adjoin_eq_one_iff], exact set.singleton_subset_iff }

lemma findim_adjoin_eq_one_iff : findim F (adjoin F S) = 1 ↔ S ⊆ (⊥ : intermediate_field F E) :=
by rw [←findim_intermediate_field_eq_findim_subalgebra, subalgebra.findim_eq_one_iff,
      ←bot_to_subalgebra, to_subalgebra_eq_iff, adjoin_eq_bot_iff]

lemma findim_adjoin_simple_eq_one_iff : findim F F⟮α⟯ = 1 ↔ α ∈ (⊥ : intermediate_field F E) :=
by { rw [findim_adjoin_eq_one_iff], exact set.singleton_subset_iff }

/-- If `F⟮x⟯` has dimension `1` over `F` for every `x ∈ E` then `F = E`. -/
lemma bot_eq_top_of_dim_adjoin_eq_one (h : ∀ x : E, dim F F⟮x⟯ = 1) :
  (⊥ : intermediate_field F E) = ⊤ :=
begin
  ext,
  rw iff_true_right intermediate_field.mem_top,
  exact dim_adjoin_simple_eq_one_iff.mp (h x),
end

lemma bot_eq_top_of_findim_adjoin_eq_one (h : ∀ x : E, findim F F⟮x⟯ = 1) :
  (⊥ : intermediate_field F E) = ⊤ :=
begin
  ext,
  rw iff_true_right intermediate_field.mem_top,
  exact findim_adjoin_simple_eq_one_iff.mp (h x),
end

lemma subsingleton_of_dim_adjoin_eq_one (h : ∀ x : E, dim F F⟮x⟯ = 1) :
  subsingleton (intermediate_field F E) :=
subsingleton_of_bot_eq_top (bot_eq_top_of_dim_adjoin_eq_one h)

lemma subsingleton_of_findim_adjoin_eq_one (h : ∀ x : E, findim F F⟮x⟯ = 1) :
  subsingleton (intermediate_field F E) :=
subsingleton_of_bot_eq_top (bot_eq_top_of_findim_adjoin_eq_one h)

instance [finite_dimensional F E] (K : intermediate_field F E) : finite_dimensional F K :=
  finite_dimensional.finite_dimensional_submodule (K.to_subalgebra.to_submodule)
>>>>>>> 85117294

/-- If `F⟮x⟯` has dimension `≤1` over `F` for every `x ∈ E` then `F = E`. -/
lemma bot_eq_top_of_findim_adjoin_le_one [finite_dimensional F E]
  (h : ∀ x : E, findim F F⟮x⟯ ≤ 1) : (⊥ : intermediate_field F E) = ⊤ :=
begin
<<<<<<< HEAD
  have : ∀ x : E, findim F F⟮x⟯ = 1 :=
    λ x, by linarith [h x, show 0 < findim F F⟮x⟯, from findim_pos],
  exact bot_eq_top_of_findim_adjoin_eq_one _ this,
=======
  apply bot_eq_top_of_findim_adjoin_eq_one,
  exact λ x, by linarith [h x, show 0 < findim F F⟮x⟯, from findim_pos],
>>>>>>> 85117294
end

lemma subsingleton_of_findim_adjoin_le_one [finite_dimensional F E]
  (h : ∀ x : E, findim F F⟮x⟯ ≤ 1) : subsingleton (intermediate_field F E) :=
subsingleton_of_bot_eq_top (bot_eq_top_of_findim_adjoin_le_one h)

end adjoin_dim
end adjoin_subalgebra_lattice

section induction

variables {F : Type*} [field F] {E : Type*} [field E] [algebra F E]

lemma induction_on_adjoin [fd : finite_dimensional F E] (P : intermediate_field F E → Prop)
  (base : P ⊥) (ih : ∀ (K : intermediate_field F E) (x : E), P K → P ↑K⟮x⟯)
  (K : intermediate_field F E) : P K :=
begin
  haveI := classical.prop_decidable,
  have induction : ∀ (s : finset E), P (adjoin F ↑s),
  { intro s,
    apply @finset.induction_on E (λ s, P (adjoin F ↑s)) _ s base,
    intros a t _ h,
    rw [finset.coe_insert, ←set.union_singleton, ←adjoin_adjoin_left],
    exact ih (adjoin F ↑t) a h },
  cases finite_dimensional.iff_fg.mp (intermediate_field.finite_dimensional K) with s hs,
  suffices : adjoin F ↑(finset.image coe s) = K,
  { rw ←this, exact induction (s.image coe) },
  apply le_antisymm,
  { rw adjoin_le_iff,
    intros x hx,
    rcases finset.mem_image.mp (finset.mem_coe.mp hx) with ⟨y, _, hy⟩,
    rw ←hy,
    exact subtype.mem y, },
  { change K.to_subalgebra.to_submodule ≤ (adjoin F _).to_subalgebra.to_submodule,
    suffices step : submodule.span F _ = K.to_subalgebra.to_submodule,
    { rw ← step,
      exact submodule.span_le.mpr (subset_adjoin F ↑(finset.image coe s)) },
    have swap : coe = (⇑((val K).to_linear_map : K →ₗ[F] E) : K → E) := rfl,
    rw [finset.coe_image, swap, submodule.span_image, hs, submodule.map_top],
    ext,
    split,
    { intro hx,
      rw linear_map.mem_range at hx,
      cases hx with y hy,
      rw [←hy, alg_hom.to_linear_map_apply],
      exact subtype.mem y },
    { intro hx,
      rw linear_map.mem_range,
      exact ⟨⟨x, hx⟩, rfl⟩ } }
end

end induction

end intermediate_field<|MERGE_RESOLUTION|>--- conflicted
+++ resolved
@@ -4,21 +4,15 @@
 Authors: Thomas Browning and Patrick Lutz
 -/
 
-<<<<<<< HEAD
-import field_theory.intermediate_field
-import linear_algebra.finite_dimensional
-import ring_theory.adjoin
-=======
 import field_theory.tower
 import field_theory.intermediate_field
->>>>>>> 85117294
 
 /-!
 # Adjoining Elements to Fields
 
 In this file we introduce the notion of adjoining elements to fields.
 This isn't quite the same as adjoining elements to rings.
-For example, `algebra.adjoin F {x}` might not include `x⁻¹`.
+For example, `algebra.adjoin K {x}` might not include `x⁻¹`.
 
 ## Main results
 
@@ -36,14 +30,6 @@
 section adjoin_def
 variables (F : Type*) [field F] {E : Type*} [field E] [algebra F E] (S : set E)
 
-<<<<<<< HEAD
-/--
-`adjoin F S` extends a field `F` by adjoining a set `S ⊆ E`.
--/
-def adjoin : intermediate_field F E :=
-{ algebra_map_mem' := λ x, subfield.subset_closure (or.inl (set.mem_range.mpr ⟨x,rfl⟩)),
-  ..subfield.closure (set.range (algebra_map F E) ∪ S) }
-=======
 /-- `adjoin F S` extends a field `F` by adjoining a set `S ⊆ E`. -/
 def adjoin : intermediate_field F E :=
 { algebra_map_mem' := λ x, subfield.subset_closure (or.inl (set.mem_range_self x)),
@@ -101,32 +87,23 @@
 
 section adjoin_def
 variables (F : Type*) [field F] {E : Type*} [field E] [algebra F E] (S : set E)
->>>>>>> 85117294
 
 lemma adjoin_eq_range_algebra_map_adjoin :
   (adjoin F S : set E) = set.range (algebra_map (adjoin F S) E) := (subtype.range_coe).symm
 
 lemma adjoin.algebra_map_mem (x : F) : algebra_map F E x ∈ adjoin F S :=
-<<<<<<< HEAD
-subfield.subset_closure (or.inl (set.mem_range_self x))
-
-lemma subset_adjoin_of_subset_left {F : subfield E} {T : set E} (HT : T ⊆ F) :
-  T ⊆ adjoin F S :=
-λ x hx, (adjoin F S).algebra_map_mem ⟨x, HT hx⟩
-=======
 intermediate_field.algebra_map_mem (adjoin F S) x
->>>>>>> 85117294
 
 lemma adjoin.range_algebra_map_subset : set.range (algebra_map F E) ⊆ adjoin F S :=
 begin
   intros x hx,
   cases hx with f hf,
   rw ← hf,
-  exact (adjoin F S).algebra_map_mem f,
+  exact adjoin.algebra_map_mem F S f,
 end
 
 instance adjoin.field_coe : has_coe_t F (adjoin F S) :=
-{coe := λ x, ⟨algebra_map F E x, (adjoin F S).algebra_map_mem x⟩}
+{coe := λ x, ⟨algebra_map F E x, adjoin.algebra_map_mem F S x⟩}
 
 lemma subset_adjoin : S ⊆ adjoin F S :=
 λ x hx, subfield.subset_closure (or.inr hx)
@@ -134,21 +111,11 @@
 instance adjoin.set_coe : has_coe_t S (adjoin F S) :=
 {coe := λ x, ⟨x,subset_adjoin F S (subtype.mem x)⟩}
 
-<<<<<<< HEAD
-lemma adjoin.mono (T : set E) (h : S ⊆ T) : (adjoin F S : set E) ⊆ adjoin F T :=
-subfield.closure_mono (set.union_subset
-  (set.subset_union_left _ _)
-  (set.subset_union_of_subset_right h _))
-
-lemma le_adjoin_to_subfield (F : subfield E) : F ≤ (adjoin F S).to_subfield :=
-λ x hx, (adjoin F S).algebra_map_mem ⟨x, hx⟩
-=======
 @[mono] lemma adjoin.mono (T : set E) (h : S ⊆ T) : adjoin F S ≤ adjoin F T :=
 galois_connection.monotone_l gc h
 
 lemma adjoin_contains_field_as_subfield (F : subfield E) : (F : set E) ⊆ adjoin F S :=
 λ x hx, adjoin.algebra_map_mem F S ⟨x, hx⟩
->>>>>>> 85117294
 
 lemma subset_adjoin_of_subset_left {F : subfield E} {T : set E} (HT : T ⊆ F) : T ⊆ adjoin F S :=
 λ x hx, (adjoin F S).algebra_map_mem ⟨x, HT hx⟩
@@ -156,11 +123,7 @@
 lemma subset_adjoin_of_subset_right {T : set E} (H : T ⊆ S) : T ⊆ adjoin F S :=
 λ x hx, subset_adjoin F S (H hx)
 
-<<<<<<< HEAD
-/-- If `K` is a field with `F ⊆ K` and `S ⊆ K` then `adjoin F S ⊆ K`. -/
-=======
 /-- If `K` is a field with `F ⊆ K` and `S ⊆ K` then `adjoin F S ≤ K`. -/
->>>>>>> 85117294
 lemma adjoin_le_subfield {K : subfield E} (HF : set.range (algebra_map F E) ⊆ K)
   (HS : S ⊆ K) : (adjoin F S).to_subfield ≤ K :=
 begin
@@ -169,22 +132,50 @@
   exact ⟨HF, HS⟩,
 end
 
-<<<<<<< HEAD
-/-- `adjoin F S ≤ K` if `K` is an intermediate field that contains `S`. -/
-lemma adjoin_le {K : intermediate_field F E} (HS : S ⊆ K) :
-  adjoin F S ≤ K :=
-show (adjoin F S).to_subfield ≤ K.to_subfield,
-from adjoin_le_subfield _ S K.set_range_subset HS
-
-lemma algebra_adjoin_le_adjoin :
-  algebra.adjoin F S ≤ (field.adjoin F S).to_subalgebra :=
+lemma adjoin_subset_adjoin_iff {F' : Type*} [field F'] [algebra F' E]
+  {S S' : set E} : (adjoin F S : set E) ⊆ adjoin F' S' ↔
+  set.range (algebra_map F E) ⊆ adjoin F' S' ∧ S ⊆ adjoin F' S' :=
+⟨λ h, ⟨trans (adjoin.range_algebra_map_subset _ _) h, trans (subset_adjoin _ _) h⟩,
+  λ ⟨hF, hS⟩, subfield.closure_le.mpr (set.union_subset hF hS)⟩
+
+/-- `F[S][T] = F[S ∪ T]` -/
+lemma adjoin_adjoin_left (T : set E) : ↑(adjoin (adjoin F S) T) = adjoin F (S ∪ T) :=
+begin
+  rw intermediate_field.ext'_iff,
+  change ↑(adjoin (adjoin F S) T) = _,
+  apply set.eq_of_subset_of_subset; rw adjoin_subset_adjoin_iff; split,
+  { rintros _ ⟨⟨x, hx⟩, rfl⟩, exact adjoin.mono _ _ _ (set.subset_union_left _ _) hx },
+  { exact subset_adjoin_of_subset_right _ _ (set.subset_union_right _ _) },
+  { exact subset_adjoin_of_subset_left _ (adjoin.range_algebra_map_subset _ _) },
+  { exact set.union_subset
+            (subset_adjoin_of_subset_left _ (subset_adjoin _ _))
+            (subset_adjoin _ _) },
+end
+
+/-- `F[S][T] = F[T][S]` -/
+lemma adjoin_adjoin_comm (T : set E) :
+  ↑(adjoin (adjoin F S) T) = (↑(adjoin (adjoin F T) S) : (intermediate_field F E)) :=
+by rw [adjoin_adjoin_left, adjoin_adjoin_left, set.union_comm]
+
+lemma adjoin_map {E' : Type*} [field E'] [algebra F E'] (f : E →ₐ[F] E') :
+  (adjoin F S).map f = adjoin F (f '' S) :=
+begin
+  ext x,
+  show x ∈ (subfield.closure (set.range (algebra_map F E) ∪ S)).map (f : E →+* E') ↔
+       x ∈ subfield.closure (set.range (algebra_map F E') ∪ f '' S),
+  rw [ring_hom.map_field_closure, set.image_union, ← set.range_comp, ← ring_hom.coe_comp,
+      f.comp_algebra_map],
+  refl,
+end
+
+lemma algebra_adjoin_le_adjoin : algebra.adjoin F S ≤ (adjoin F S).to_subalgebra :=
 algebra.adjoin_le (subset_adjoin _ _)
 
 lemma adjoin_le_algebra_adjoin (inv_mem : ∀ x ∈ algebra.adjoin F S, x⁻¹ ∈ algebra.adjoin F S) :
-  (field.adjoin F S).to_subalgebra ≤ algebra.adjoin F S :=
-show field.adjoin F S ≤
+  (adjoin F S).to_subalgebra ≤ algebra.adjoin F S :=
+show adjoin F S ≤
   { neg_mem' := λ x, (algebra.adjoin F S).neg_mem, inv_mem' := inv_mem, .. algebra.adjoin F S},
-from adjoin_le _ _ algebra.subset_adjoin
+from adjoin_le_iff.mpr (algebra.subset_adjoin)
 
 @[elab_as_eliminator]
 lemma adjoin_induction {s : set E} {p : E → Prop} {x} (h : x ∈ adjoin F s)
@@ -197,174 +188,6 @@
   ((algebra_map F E).map_one ▸ Hmap 1)
   Hadd Hneg Hinv Hmul
 
-/-- `S ⊆ adjoin F T` if and only if `adjoin F S ⊆ adjoin F T`. -/
-lemma subset_adjoin_iff {T : set E} : S ≤ adjoin F T ↔ adjoin F S ≤ adjoin F T :=
-⟨λ h, adjoin_le_subfield F S (adjoin.range_algebra_map_subset F T) h,
- λ h, set.subset.trans (subset_adjoin F S) h⟩
-
-lemma subfield_subset_adjoin_self {F : subfield E} {T : set E} {HT : T ⊆ F} :
-  T ⊆ adjoin F S :=
-λ x hx, (adjoin F S).algebra_map_mem ⟨x, HT hx⟩
-
-=======
->>>>>>> 85117294
-lemma adjoin_subset_adjoin_iff {F' : Type*} [field F'] [algebra F' E]
-  {S S' : set E} : (adjoin F S : set E) ⊆ adjoin F' S' ↔
-  set.range (algebra_map F E) ⊆ adjoin F' S' ∧ S ⊆ adjoin F' S' :=
-⟨λ h, ⟨trans (adjoin.range_algebra_map_subset _ _) h, trans (subset_adjoin _ _) h⟩,
-  λ ⟨hF, hS⟩, subfield.closure_le.mpr (set.union_subset hF hS)⟩
-
-/-- `F[S][T] = F[S ∪ T]` -/
-<<<<<<< HEAD
-lemma adjoin_adjoin_left (T : set E) : (adjoin (adjoin F S) T : set E) = adjoin F (S ∪ T) :=
-=======
-lemma adjoin_adjoin_left (T : set E) : ↑(adjoin (adjoin F S) T) = adjoin F (S ∪ T) :=
->>>>>>> 85117294
-begin
-  rw intermediate_field.ext'_iff,
-  change ↑(adjoin (adjoin F S) T) = _,
-  apply set.eq_of_subset_of_subset; rw adjoin_subset_adjoin_iff; split,
-  { rintros _ ⟨⟨x, hx⟩, rfl⟩, exact adjoin.mono _ _ _ (set.subset_union_left _ _) hx },
-  { exact subset_adjoin_of_subset_right _ _ (set.subset_union_right _ _) },
-  { exact subset_adjoin_of_subset_left _ (adjoin.range_algebra_map_subset _ _) },
-  { exact set.union_subset
-            (subset_adjoin_of_subset_left _ (subset_adjoin _ _))
-            (subset_adjoin _ _) },
-end
-
-lemma adjoin_map {E' : Type*} [field E'] [algebra F E'] (f : E →ₐ[F] E') :
-  (adjoin F S).map f = adjoin F (f '' S) :=
-begin
-  ext x,
-
-  show x ∈ (subfield.closure (set.range (algebra_map F E) ∪ S)).map (f : E →+* E') ↔
-       x ∈ subfield.closure (set.range (algebra_map F E') ∪ f '' S),
-  rw [ring_hom.map_field_closure, set.image_union, ← set.range_comp, ← ring_hom.coe_comp,
-      f.comp_algebra_map],
-  refl
-end
-
-end adjoin_def
-
-end field
-
-namespace intermediate_field
-
-section lattice
-
-variables {F E : Type*} [field F] [field E] [algebra F E]
-
-protected lemma gc : galois_connection (field.adjoin F : set E → intermediate_field F E) coe :=
-λ s S, ⟨λ H, le_trans (field.subset_adjoin _ _) H,
-        λ H, field.adjoin_le _ _ H⟩
-
-protected def gi : galois_insertion (field.adjoin F : set E → intermediate_field F E) coe :=
-{ choice := λ s hs, field.adjoin F s,
-  gc := intermediate_field.gc,
-  le_l_u := λ S, (intermediate_field.gc (S : set E) (field.adjoin F S)).1 $ le_refl _,
-  choice_eq := λ _ _, rfl }
-
-instance : complete_lattice (intermediate_field F E) :=
-galois_insertion.lift_complete_lattice intermediate_field.gi
-
-lemma mem_top (x : E) : x ∈ (⊤ : intermediate_field F E) :=
-field.subset_adjoin _ _ trivial
-
-lemma mem_bot {x : E} : x ∈ (⊥ : intermediate_field F E) ↔ x ∈ set.range (algebra_map F E) :=
-begin
-  refine ⟨_, λ hx, intermediate_field.set_range_subset ⊥ hx⟩,
-  rintros ⟨y, hy, z, hz, rfl⟩,
-  have : subring.closure (set.range (algebra_map F E) ∪ ⊥) = (algebra_map F E).range,
-  { rw [set.bot_eq_empty, set.union_empty, ← ring_hom.coe_range, subring.closure_subring] },
-  simp only [set.mem_range, this] at hy hz ⊢,
-  obtain ⟨y, rfl⟩ := ring_hom.mem_range.mp hy,
-  obtain ⟨z, rfl⟩ := ring_hom.mem_range.mp hz,
-  exact ⟨y / z, ring_hom.map_div _ _ _⟩,
-end
-
-@[simp] lemma to_subalgebra_bot : (⊥ : intermediate_field F E).to_subalgebra = ⊥ :=
-by { ext, rw [mem_to_subalgebra, mem_bot, algebra.mem_bot] }
-
-@[simp] lemma coe_bot : ↑(⊥ : intermediate_field F E) = set.range (algebra_map F E) :=
-by { ext, rw [mem_coe, mem_bot] }
-
-variables {S : intermediate_field F E}
-
-@[simp] lemma dim_to_subalgebra :
-  vector_space.dim F S.to_subalgebra = vector_space.dim F S :=
-rfl
-
-@[simp] lemma findim_to_subalgebra :
-  finite_dimensional.findim F S.to_subalgebra = finite_dimensional.findim F S :=
-rfl
-
-@[simp]
-theorem dim_eq_one_iff : vector_space.dim F S = 1 ↔ S = ⊥ :=
-by rw [← dim_to_subalgebra, subalgebra.dim_eq_one_iff, ← to_subalgebra_bot, to_subalgebra_inj_iff]
-
-@[simp]
-theorem findim_eq_one_iff : finite_dimensional.findim F S = 1 ↔ S = ⊥ :=
-by rw [← findim_to_subalgebra, subalgebra.findim_eq_one_iff, ← to_subalgebra_bot,
-       to_subalgebra_inj_iff]
-
-@[simp] lemma dim_bot : vector_space.dim F (⊥ : intermediate_field F E) = 1 :=
-by rw [← dim_to_subalgebra, to_subalgebra_bot, subalgebra.dim_bot]
-
-instance findim_algebra [finite_dimensional F E] : finite_dimensional F S :=
-finite_dimensional.finite_dimensional_submodule S.to_subalgebra.to_submodule
-
-instance findim_top [finite_dimensional F E] : finite_dimensional S E :=
-sorry
-
-end lattice
-
-end intermediate_field
-
-namespace field
-
-variables (F : Type*) {E : Type*} [field F] [field E] [algebra F E] (S T : set E)
-
-variables (α : E)
-/-- `F[S][T] = F[T][S]` -/
-lemma adjoin_adjoin_comm (T : set E) :
-<<<<<<< HEAD
-  ((adjoin (adjoin F S) T) : set E) = (adjoin (adjoin F T) S : set E) :=
-=======
-  ↑(adjoin (adjoin F S) T) = (↑(adjoin (adjoin F T) S) : (intermediate_field F E)) :=
->>>>>>> 85117294
-by rw [adjoin_adjoin_left, adjoin_adjoin_left, set.union_comm]
-
-lemma adjoin_map {E' : Type*} [field E'] [algebra F E'] (f : E →ₐ[F] E') :
-  (adjoin F S).map f = adjoin F (f '' S) :=
-begin
-  ext x,
-  show x ∈ (subfield.closure (set.range (algebra_map F E) ∪ S)).map (f : E →+* E') ↔
-       x ∈ subfield.closure (set.range (algebra_map F E') ∪ f '' S),
-  rw [ring_hom.map_field_closure, set.image_union, ← set.range_comp, ← ring_hom.coe_comp,
-      f.comp_algebra_map],
-  refl,
-end
-
-lemma algebra_adjoin_le_adjoin : algebra.adjoin F S ≤ (adjoin F S).to_subalgebra :=
-algebra.adjoin_le (subset_adjoin _ _)
-
-lemma adjoin_le_algebra_adjoin (inv_mem : ∀ x ∈ algebra.adjoin F S, x⁻¹ ∈ algebra.adjoin F S) :
-  (adjoin F S).to_subalgebra ≤ algebra.adjoin F S :=
-show adjoin F S ≤
-  { neg_mem' := λ x, (algebra.adjoin F S).neg_mem, inv_mem' := inv_mem, .. algebra.adjoin F S},
-from adjoin_le_iff.mpr (algebra.subset_adjoin)
-
-@[elab_as_eliminator]
-lemma adjoin_induction {s : set E} {p : E → Prop} {x} (h : x ∈ adjoin F s)
-  (Hs : ∀ x ∈ s, p x) (Hmap : ∀ x, p (algebra_map F E x))
-  (Hadd : ∀ x y, p x → p y → p (x + y))
-  (Hneg : ∀ x, p x → p (-x))
-  (Hinv : ∀ x, p x → p x⁻¹)
-  (Hmul : ∀ x y, p x → p y → p (x * y)) : p x :=
-subfield.closure_induction h (λ x hx, or.cases_on hx (λ ⟨x, hx⟩, hx ▸ Hmap x) (Hs x))
-  ((algebra_map F E).map_one ▸ Hmap 1)
-  Hadd Hneg Hinv Hmul
-
 /--
 Variation on `set.insert` to enable good notation for adjoining elements to fields.
 Used to preferentially use `singleton` rather than `insert` when adjoining one element.
@@ -381,9 +204,10 @@
 instance insert_nonempty {α : Type*} (s : set α) : insert s :=
 { insert := λ x, set.insert x s }
 
-notation F`⟮`:std.prec.max_plus l:(foldr `, ` (h t, insert.insert t h) ∅) `⟯` := adjoin F l
+notation K`⟮`:std.prec.max_plus l:(foldr `, ` (h t, insert.insert t h) ∅) `⟯` := adjoin K l
 
 section adjoin_simple
+variables (α : E)
 
 lemma mem_adjoin_simple_self : α ∈ F⟮α⟯ :=
 subset_adjoin F {α} (set.mem_singleton α)
@@ -391,8 +215,6 @@
 /-- generator of `F⟮α⟯` -/
 def adjoin_simple.gen : F⟮α⟯ := ⟨α, mem_adjoin_simple_self F α⟩
 
-@[simp] lemma adjoin_simple.coe_gen : (adjoin_simple.gen F α : E) = α := rfl
-
 @[simp] lemma adjoin_simple.algebra_map_gen : algebra_map F⟮α⟯ E (adjoin_simple.gen F α) = α := rfl
 
 lemma adjoin_simple_adjoin_simple (β : E) : ↑F⟮α⟯⟮β⟯ = F⟮α, β⟯ :=
@@ -402,42 +224,11 @@
 adjoin_adjoin_comm _ _ _
 
 end adjoin_simple
+end adjoin_def
 
 section adjoin_subalgebra_lattice
-variables {α} {S}
-
-<<<<<<< HEAD
-lemma adjoin_eq_bot (h : S ⊆ (⊥ : intermediate_field F E)) : adjoin F S = ⊥ :=
-begin
-  rw eq_bot_iff,
-  exact adjoin_le _ _ h
-end
-
-lemma adjoin_simple_eq_bot (hα : α ∈ (⊥ : intermediate_field F E)) :
-  F⟮α⟯ = ⊥ :=
-adjoin_eq_bot _ (set.singleton_subset_iff.mpr hα)
-
-lemma adjoin_zero : F⟮(0 : E)⟯ = ⊥ :=
-adjoin_simple_eq_bot _ (intermediate_field.zero_mem _)
-
-lemma adjoin_one : F⟮(1 : E)⟯ = ⊥ :=
-adjoin_simple_eq_bot _ (intermediate_field.one_mem _)
-
-lemma sub_bot_of_adjoin_sub_bot (h : adjoin F S = ⊥) : S ⊆ (⊥ : intermediate_field F E) :=
-calc S ⊆ adjoin F S : subset_adjoin _ _
-  ... = (⊥ : intermediate_field F E) : congr_arg coe h
-
-lemma mem_bot_of_adjoin_simple_sub_bot (h : F⟮α⟯ = ⊥) :
-  α ∈ (⊥ : intermediate_field F E) :=
-show α ∈ ((⊥ : intermediate_field F E) : set E),
-from set.singleton_subset_iff.mp (sub_bot_of_adjoin_sub_bot _ h)
-
-lemma adjoin_eq_bot_iff : S ⊆ (⊥ : intermediate_field F E) ↔ adjoin F S = ⊥ :=
-⟨adjoin_eq_bot _, sub_bot_of_adjoin_sub_bot _⟩
-
-lemma adjoin_simple_eq_bot_iff : α ∈ (⊥ : intermediate_field F E) ↔ F⟮α⟯ = ⊥ :=
-⟨adjoin_simple_eq_bot _, mem_bot_of_adjoin_simple_sub_bot _⟩
-=======
+variables {F : Type*} [field F] {E : Type*} [field E] [algebra F E] {α : E} {S : set E}
+
 @[simp] lemma adjoin_eq_bot_iff : adjoin F S = ⊥ ↔ S ⊆ (⊥ : intermediate_field F E) :=
 by { rw [eq_bot_iff, adjoin_le_iff], refl, }
 
@@ -455,45 +246,10 @@
 
 @[simp] lemma adjoin_nat (n : ℕ) : F⟮(n : E)⟯ = ⊥ :=
 adjoin_simple_eq_bot_iff.mpr (coe_int_mem ⊥ n)
->>>>>>> 85117294
 
 section adjoin_dim
 open finite_dimensional vector_space
 
-<<<<<<< HEAD
-lemma sub_bot_of_adjoin_dim_eq_one (h : dim F (adjoin F S) = 1) : S ⊆ (⊥ : intermediate_field F E) :=
-by rwa [adjoin_eq_bot_iff, ← intermediate_field.dim_eq_one_iff]
-
-lemma mem_bot_of_adjoin_simple_dim_eq_one (h : dim F F⟮α⟯ = 1) : α ∈ (⊥ : intermediate_field F E) :=
-show α ∈ ((⊥ : intermediate_field F E) : set E),
-from set.singleton_subset_iff.mp (sub_bot_of_adjoin_dim_eq_one _ h)
-
-lemma adjoin_dim_eq_one_of_sub_bot (h : S ⊆ (⊥ : intermediate_field F E)) : dim F (adjoin F S) = 1 :=
-by { rw adjoin_eq_bot _ h, exact intermediate_field.dim_bot }
-
-lemma adjoin_simple_dim_eq_one_of_mem_bot (h : α ∈ (⊥ : intermediate_field F E)) : dim F F⟮α⟯ = 1 :=
-adjoin_dim_eq_one_of_sub_bot _ (set.singleton_subset_iff.mpr h)
-
-lemma adjoin_dim_eq_one_iff : dim F (adjoin F S) = 1 ↔ S ⊆ (⊥ : intermediate_field F E) :=
-⟨sub_bot_of_adjoin_dim_eq_one _, adjoin_dim_eq_one_of_sub_bot _⟩
-
-lemma adjoin_simple_dim_eq_one_iff : dim F F⟮α⟯ = 1 ↔ α ∈ (⊥ : intermediate_field F E) :=
-⟨mem_bot_of_adjoin_simple_dim_eq_one _, adjoin_simple_dim_eq_one_of_mem_bot _⟩
-
-lemma adjoin_findim_eq_one_iff : findim F (adjoin F S) = 1 ↔ S ⊆ (⊥ : intermediate_field F E) :=
-by rw [← adjoin_dim_eq_one_iff, intermediate_field.dim_eq_one_iff, intermediate_field.findim_eq_one_iff]
-
-lemma adjoin_simple_findim_eq_one_iff : findim F F⟮α⟯ = 1 ↔ α ∈ (⊥ : intermediate_field F E) :=
-by rw [← adjoin_simple_dim_eq_one_iff, intermediate_field.dim_eq_one_iff, intermediate_field.findim_eq_one_iff]
-
-/-- If `F⟮x⟯` has dimension `1` over `F` for every `x ∈ E` then `F = E`. -/
-lemma bot_eq_top_of_dim_adjoin_eq_one (h : ∀ x : E, dim F F⟮x⟯ = 1) : (⊥ : intermediate_field F E) = ⊤ :=
-by { ext, simp [intermediate_field.mem_top, ← adjoin_simple_dim_eq_one_iff, h] }
-
-lemma bot_eq_top_of_findim_adjoin_eq_one (h : ∀ x : E, findim F F⟮x⟯ = 1) :
-  (⊥ : intermediate_field F E) = ⊤ :=
-by { ext, simp [intermediate_field.mem_top, ← adjoin_simple_findim_eq_one_iff, h] }
-=======
 @[simp] lemma dim_intermediate_field_eq_dim_subalgebra :
   dim F (adjoin F S).to_subalgebra = dim F (adjoin F S) := rfl
 
@@ -545,20 +301,13 @@
 
 instance [finite_dimensional F E] (K : intermediate_field F E) : finite_dimensional F K :=
   finite_dimensional.finite_dimensional_submodule (K.to_subalgebra.to_submodule)
->>>>>>> 85117294
 
 /-- If `F⟮x⟯` has dimension `≤1` over `F` for every `x ∈ E` then `F = E`. -/
 lemma bot_eq_top_of_findim_adjoin_le_one [finite_dimensional F E]
   (h : ∀ x : E, findim F F⟮x⟯ ≤ 1) : (⊥ : intermediate_field F E) = ⊤ :=
 begin
-<<<<<<< HEAD
-  have : ∀ x : E, findim F F⟮x⟯ = 1 :=
-    λ x, by linarith [h x, show 0 < findim F F⟮x⟯, from findim_pos],
-  exact bot_eq_top_of_findim_adjoin_eq_one _ this,
-=======
   apply bot_eq_top_of_findim_adjoin_eq_one,
   exact λ x, by linarith [h x, show 0 < findim F F⟮x⟯, from findim_pos],
->>>>>>> 85117294
 end
 
 lemma subsingleton_of_findim_adjoin_le_one [finite_dimensional F E]

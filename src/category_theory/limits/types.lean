<<<<<<< HEAD
-- Copyright (c) 2018 Scott Morrison. All rights reserved.
-- Released under Apache 2.0 license as described in the file LICENSE.
-- Authors: Scott Morrison, Reid Barton

import category_theory.limits.limits
import category_theory.filtered
import data.quot
=======
/-
Copyright (c) 2018 Scott Morrison. All rights reserved.
Released under Apache 2.0 license as described in the file LICENSE.
Authors: Scott Morrison, Reid Barton
-/
import category_theory.limits.shapes.images
>>>>>>> 8b630df3

universes u

open category_theory
open category_theory.limits

namespace category_theory.limits.types

variables {J : Type u} [small_category J]

/-- (internal implementation) the limit cone of a functor, implemented as flat sections of a pi type -/
def limit_ (F : J ⥤ Type u) : cone F :=
{ X := F.sections,
  π := { app := λ j u, u.val j } }

local attribute [elab_simple] congr_fun
/-- (internal implementation) the fact that the proposed limit cone is the limit -/
def limit_is_limit_ (F : J ⥤ Type u) : is_limit (limit_ F) :=
{ lift := λ s v, ⟨λ j, s.π.app j v, λ j j' f, congr_fun (cone.w s f) _⟩,
  uniq' := by { intros, ext x j, exact congr_fun (w j) x } }

instance : has_limits (Type u) :=
{ has_limits_of_shape := λ J 𝒥,
  { has_limit := λ F, by exactI { cone := limit_ F, is_limit := limit_is_limit_ F } } }

@[simp] lemma types_limit (F : J ⥤ Type u) :
  limits.limit F = {u : Π j, F.obj j // ∀ {j j'} f, F.map f (u j) = u j'} := rfl
@[simp] lemma types_limit_π (F : J ⥤ Type u) (j : J) (g : limit F) :
  limit.π F j g = g.val j := rfl
@[simp] lemma types_limit_pre
  (F : J ⥤ Type u) {K : Type u} [𝒦 : small_category K] (E : K ⥤ J) (g : limit F) :
  limit.pre F E g = (⟨λ k, g.val (E.obj k), by obviously⟩ : limit (E ⋙ F)) := rfl
@[simp] lemma types_limit_map {F G : J ⥤ Type u} (α : F ⟶ G) (g : limit F) :
  (lim.map α : limit F → limit G) g =
  (⟨λ j, (α.app j) (g.val j), λ j j' f,
    by {rw ←functor_to_types.naturality, dsimp, rw ←(g.prop f)}⟩ : limit G) := rfl

@[simp] lemma types_limit_lift (F : J ⥤ Type u) (c : cone F) (x : c.X) :
  limit.lift F c x = (⟨λ j, c.π.app j x, λ j j' f, congr_fun (cone.w c f) x⟩ : limit F) :=
rfl

/-- (internal implementation) the limit cone of a functor, implemented as a quotient of a sigma type -/
def colimit_ (F : J ⥤ Type u) : cocone F :=
{ X := @quot (Σ j, F.obj j) (λ p p', ∃ f : p.1 ⟶ p'.1, p'.2 = F.map f p.2),
  ι :=
  { app := λ j x, quot.mk _ ⟨j, x⟩,
    naturality' := λ j j' f, funext $ λ x, eq.symm (quot.sound ⟨f, rfl⟩) } }

local attribute [elab_with_expected_type] quot.lift

/-- (internal implementation) the fact that the proposed colimit cocone is the colimit -/
def colimit_is_colimit_ (F : J ⥤ Type u) : is_colimit (colimit_ F) :=
{ desc := λ s, quot.lift (λ (p : Σ j, F.obj j), s.ι.app p.1 p.2)
    (assume ⟨j, x⟩ ⟨j', x'⟩ ⟨f, hf⟩, by rw hf; exact (congr_fun (cocone.w s f) x).symm) }

instance : has_colimits (Type u) :=
{ has_colimits_of_shape := λ J 𝒥,
  { has_colimit := λ F, by exactI { cocone := colimit_ F, is_colimit := colimit_is_colimit_ F } } }

@[simp] lemma types_colimit (F : J ⥤ Type u) :
  limits.colimit F = @quot (Σ j, F.obj j) (λ p p', ∃ f : p.1 ⟶ p'.1, p'.2 = F.map f p.2) := rfl
@[simp] lemma types_colimit_ι (F : J ⥤ Type u) (j : J) :
  colimit.ι F j = λ x, quot.mk _ ⟨j, x⟩ := rfl
@[simp] lemma types_colimit_pre
  (F : J ⥤ Type u) {K : Type u} [𝒦 : small_category K] (E : K ⥤ J) :
  colimit.pre F E =
  quot.lift (λ p, quot.mk _ ⟨E.obj p.1, p.2⟩) (λ p p' ⟨f, h⟩, quot.sound ⟨E.map f, h⟩) := rfl
@[simp] lemma types_colimit_map {F G : J ⥤ Type u} (α : F ⟶ G) :
  (colim.map α : colimit F → colimit G) =
  quot.lift
    (λ p, quot.mk _ ⟨p.1, (α.app p.1) p.2⟩)
    (λ p p' ⟨f, h⟩, quot.sound ⟨f, by rw h; exact functor_to_types.naturality _ _ α f _⟩) := rfl

@[simp] lemma types_colimit_desc (F : J ⥤ Type u) (c : cocone F) :
  colimit.desc F c =
  quot.lift
    (λ p, c.ι.app p.1 p.2)
    (λ p p' ⟨f, h⟩, by rw h; exact (functor_to_types.naturality _ _ c.ι f _).symm) := rfl

<<<<<<< HEAD
lemma jointly_surjective (F : J ⥤ Type u) {t : limits.cocone F} (h : limits.is_colimit t)
  (x : t.X) : ∃ j y, t.ι.app j y = x :=
begin
  suffices : (λ (x : t.X), ulift.up (∃ j y, t.ι.app j y = x)) = (λ _, ulift.up true),
  { have := congr_fun this x,
    have H := congr_arg ulift.down this,
    dsimp at H,
    rwa eq_true at H },
  refine h.hom_ext _,
  intro j, ext y,
  erw iff_true,
  exact ⟨j, y, rfl⟩
end

namespace filtered_colimit
/- For filtered colimits of types, we can give an explicit description
  of the equivalence relation generated by the relation used to form
  the colimit.  -/

variables [is_filtered_or_empty.{u+1} J]
variables (F : J ⥤ Type u)

protected def r (x y : Σ j, F.obj j) : Prop :=
∃ k (f : x.1 ⟶ k) (g : y.1 ⟶ k), F.map f x.2 = F.map g y.2

protected lemma r_equiv : equivalence (filtered_colimit.r F) :=
⟨λ x, ⟨x.1, 𝟙 x.1, 𝟙 x.1, rfl⟩,
 λ x y ⟨k, f, g, h⟩, ⟨k, g, f, h.symm⟩,
 λ x y z ⟨k, f, g, h⟩ ⟨k', f', g', h'⟩,
   let ⟨l, fl, gl, _⟩ := is_filtered_or_empty.cocone_objs.{u+1} k k',
       ⟨m, n, hn⟩ := is_filtered_or_empty.cocone_maps (g ≫ fl) (f' ≫ gl) in
   ⟨m, f ≫ fl ≫ n, g' ≫ gl ≫ n, calc
      F.map (f ≫ fl ≫ n) x.2
          = F.map (fl ≫ n) (F.map f x.2)  : by simp
      ... = F.map (fl ≫ n) (F.map g y.2)  : by rw h
      ... = F.map ((g ≫ fl) ≫ n) y.2      : by simp
      ... = F.map ((f' ≫ gl) ≫ n) y.2     : by rw hn
      ... = F.map (gl ≫ n) (F.map f' y.2) : by simp
      ... = F.map (gl ≫ n) (F.map g' z.2) : by rw h'
      ... = F.map (g' ≫ gl ≫ n) z.2       : by simp⟩⟩

protected lemma r_ge (x y : Σ j, F.obj j) :
  (∃ f : x.1 ⟶ y.1, y.2 = F.map f x.2) → filtered_colimit.r F x y :=
λ ⟨f, hf⟩, ⟨y.1, f, 𝟙 y.1, by simp [hf]⟩

protected lemma r_eq :
  filtered_colimit.r F = eqv_gen (λ x y, ∃ f : x.1 ⟶ y.1, y.2 = F.map f x.2) :=
begin
  apply le_antisymm,
  { rintros ⟨i, x⟩ ⟨j, y⟩ ⟨k, f, g, h⟩,
    exact eqv_gen.trans _ ⟨k, F.map f x⟩ _ (eqv_gen.rel _ _ ⟨f, rfl⟩)
      (eqv_gen.symm _ _ (eqv_gen.rel _ _ ⟨g, h⟩)) },
  { intros x y,
    convert relation.eqv_gen_mono (filtered_colimit.r_ge F),
    apply propext,
    symmetry,
    exact relation.eqv_gen_iff_of_equivalence (filtered_colimit.r_equiv F) }
end

lemma colimit_eq_iff {i j : J} {xi : F.obj i} {xj : F.obj j} :
  colimit.ι F i xi = colimit.ι F j xj ↔ ∃ k (f : i ⟶ k) (g : j ⟶ k), F.map f xi = F.map g xj :=
begin
  change quot.mk _ _ = quot.mk _ _ ↔ _,
  rw [quot.eq, ←filtered_colimit.r_eq],
  refl
end

variables {t : cocone F} (ht : is_colimit t)
local attribute [elab_simple] nat_trans.app
lemma is_colimit_eq_iff {i j : J} {xi : F.obj i} {xj : F.obj j} :
  t.ι.app i xi = t.ι.app j xj ↔ ∃ k (f : i ⟶ k) (g : j ⟶ k), F.map f xi = F.map g xj :=
let t' := colimit.cocone F,
    e : t' ≅ t := is_colimit.unique (colimit.is_colimit F) ht,
    e' : t'.X ≅ t.X := cocones.forget.on_iso e in
begin
  refine iff.trans _ (colimit_eq_iff F),
  convert equiv.apply_eq_iff_eq e'.to_equiv _ _; rw ←e.hom.w; refl
end

variables (t)
/-- Recognizing filtered colimits of types. -/
noncomputable def is_colimit_of (hsurj : ∀ (x : t.X), ∃ i xi, x = t.ι.app i xi)
  (hinj : ∀ i j xi xj, t.ι.app i xi = t.ι.app j xj →
   ∃ k (f : i ⟶ k) (g : j ⟶ k), F.map f xi = F.map g xj) : is_colimit t :=
-- Strategy: Prove that the map from "the" colimit of F (defined above) to t.X
-- is a bijection.
begin
  apply is_colimit.of_iso_colimit (colimit.is_colimit F),
  refine cocones.ext (equiv.to_iso (equiv.of_bijective _)) _,
  { exact colimit.desc F t },
  { split,
    { show function.injective _,
      intros a b h,
      rcases jointly_surjective F (colimit.is_colimit F) a with ⟨i, xi, rfl⟩,
      rcases jointly_surjective F (colimit.is_colimit F) b with ⟨j, xj, rfl⟩,
      change (colimit.ι F i ≫ colimit.desc F t) xi = (colimit.ι F j ≫ colimit.desc F t) xj at h,
      rw [colimit.ι_desc, colimit.ι_desc] at h,
      rcases hinj i j xi xj h with ⟨k, f, g, h'⟩,
      change colimit.ι F i xi = colimit.ι F j xj,
      rw [←colimit.w F f, ←colimit.w F g],
      change colimit.ι F k (F.map f xi) = colimit.ι F k (F.map g xj),
      rw h' },
    { show function.surjective _,
      intro x,
      rcases hsurj x with ⟨i, xi, rfl⟩,
      use colimit.ι F i xi,
      simp } },
  { intro j, apply colimit.ι_desc }
end

end filtered_colimit
=======

variables {α β : Type u} (f : α ⟶ β)

section -- implementation of `has_image`
/-- the image of a morphism in Type is just `set.range f` -/
def image : Type u := set.range f

instance [inhabited α] : inhabited (image f) :=
{ default := ⟨f (default α), ⟨_, rfl⟩⟩ }

/-- the inclusion of `image f` into the target -/
def image.ι : image f ⟶ β := subtype.val

instance : mono (image.ι f) :=
(mono_iff_injective _).2 subtype.val_injective

variables {f}

/-- the universal property for the image factorisation -/
noncomputable def image.lift (F' : mono_factorisation f) : image f ⟶ F'.I :=
(λ x, F'.e (classical.indefinite_description _ x.2).1 : image f → F'.I)

lemma image.lift_fac (F' : mono_factorisation f) : image.lift F' ≫ F'.m = image.ι f :=
begin
  ext x,
  change (F'.e ≫ F'.m) _ = _,
  rw [F'.fac, (classical.indefinite_description _ x.2).2],
  refl,
end
end

/-- the factorisation of any morphism in AddCommGroup through a mono. -/
def mono_factorisation : mono_factorisation f :=
{ I := image f,
  m := image.ι f,
  e := set.range_factorization f }

noncomputable instance : has_image f :=
{ F := mono_factorisation f,
  is_image :=
  { lift := image.lift,
    lift_fac' := image.lift_fac } }

noncomputable instance : has_images (Type u) :=
{ has_image := infer_instance }
>>>>>>> 8b630df3

end category_theory.limits.types<|MERGE_RESOLUTION|>--- conflicted
+++ resolved
@@ -1,19 +1,11 @@
-<<<<<<< HEAD
--- Copyright (c) 2018 Scott Morrison. All rights reserved.
--- Released under Apache 2.0 license as described in the file LICENSE.
--- Authors: Scott Morrison, Reid Barton
-
-import category_theory.limits.limits
-import category_theory.filtered
-import data.quot
-=======
 /-
 Copyright (c) 2018 Scott Morrison. All rights reserved.
 Released under Apache 2.0 license as described in the file LICENSE.
 Authors: Scott Morrison, Reid Barton
 -/
 import category_theory.limits.shapes.images
->>>>>>> 8b630df3
+import category_theory.filtered
+import data.quot
 
 universes u
 
@@ -93,7 +85,6 @@
     (λ p, c.ι.app p.1 p.2)
     (λ p p' ⟨f, h⟩, by rw h; exact (functor_to_types.naturality _ _ c.ι f _).symm) := rfl
 
-<<<<<<< HEAD
 lemma jointly_surjective (F : J ⥤ Type u) {t : limits.cocone F} (h : limits.is_colimit t)
   (x : t.X) : ∃ j y, t.ι.app j y = x :=
 begin
@@ -205,7 +196,6 @@
 end
 
 end filtered_colimit
-=======
 
 variables {α β : Type u} (f : α ⟶ β)
 
@@ -251,6 +241,5 @@
 
 noncomputable instance : has_images (Type u) :=
 { has_image := infer_instance }
->>>>>>> 8b630df3
 
 end category_theory.limits.types
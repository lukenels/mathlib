--- conflicted
+++ resolved
@@ -497,11 +497,7 @@
 
 See https://stacks.math.columbia.edu/tag/02C3.
 -/
-<<<<<<< HEAD
-def ess_surj_of_equivalence (F : C ⥤ D) [is_equivalence F] : ess_surj F :=
-=======
 lemma ess_surj_of_equivalence (F : C ⥤ D) [is_equivalence F] : ess_surj F :=
->>>>>>> a6633e5b
 ⟨λ Y, ⟨F.inv.obj Y, ⟨F.inv_fun_id.app Y⟩⟩⟩
 
 /--

/-
Copyright (c) 2021 Benjamin Davidson. All rights reserved.
Released under Apache 2.0 license as described in the file LICENSE.
Authors: Benjamin Davidson
-/
import measure_theory.interval_integral

/-!
# Integration of specific interval integrals

This file contains proofs of the integrals of various specific functions. This includes:
* Integrals of simple functions, such as `id`, `pow`, `exp`, `inv`
* Integrals of some trigonometric functions, such as `sin`, `cos`, `1 / (1 + x^2)`
* The integral of `cos x ^ 2 - sin x ^ 2`
* Reduction formulae for the integrals of `sin x ^ n` and `cos x ^ n` for `n ≥ 2`
* The computation of `∫ x in 0..π, sin x ^ n` as a product for even and odd `n` (used in proving the
  Wallis product for pi)

With these lemmas, many simple integrals can be computed by `simp` or `norm_num`.
See `test/integration.lean` for specific examples.

This file also contains some facts about the interval integrability of specific functions.

This file is still being developed.

## Tags

integrate, integration, integrable, integrability
-/

open real nat set finset
open_locale real big_operators
variables {a b : ℝ} (n : ℕ)

namespace interval_integral
open measure_theory
variables {f : ℝ → ℝ} {μ ν : measure ℝ} [locally_finite_measure μ] (c d : ℝ)

/-! ### Interval integrability -/

@[simp]
lemma interval_integrable_pow : interval_integrable (λ x, x^n) μ a b :=
(continuous_pow n).interval_integrable a b

@[simp]
lemma interval_integrable_id : interval_integrable (λ x, x) μ a b :=
continuous_id.interval_integrable a b

@[simp]
lemma interval_integrable_const : interval_integrable (λ x, c) μ a b :=
continuous_const.interval_integrable a b

@[simp]
lemma interval_integrable.const_mul (h : interval_integrable f ν a b) :
  interval_integrable (λ x, c * f x) ν a b :=
by convert h.smul c

@[simp]
lemma interval_integrable.mul_const (h : interval_integrable f ν a b) :
  interval_integrable (λ x, f x * c) ν a b :=
by simp only [mul_comm, interval_integrable.const_mul c h]

@[simp]
lemma interval_integrable.div (h : interval_integrable f ν a b) :
  interval_integrable (λ x, f x / c) ν a b :=
interval_integrable.mul_const c⁻¹ h

lemma interval_integrable_one_div (h : ∀ x : ℝ, x ∈ interval a b → f x ≠ 0)
  (hf : continuous_on f (interval a b)) :
  interval_integrable (λ x, 1 / f x) μ a b :=
(continuous_on_const.div hf h).interval_integrable

@[simp]
lemma interval_integrable_inv (h : ∀ x : ℝ, x ∈ interval a b → f x ≠ 0)
  (hf : continuous_on f (interval a b)) :
  interval_integrable (λ x, (f x)⁻¹) μ a b :=
by simpa only [one_div] using interval_integrable_one_div h hf

@[simp]
lemma interval_integrable_exp : interval_integrable exp μ a b :=
continuous_exp.interval_integrable a b

@[simp]
lemma interval_integrable_sin : interval_integrable sin μ a b :=
continuous_sin.interval_integrable a b

@[simp]
lemma interval_integrable_cos : interval_integrable cos μ a b :=
continuous_cos.interval_integrable a b

lemma interval_integrable_one_div_one_add_sq : interval_integrable (λ x : ℝ, 1 / (1 + x^2)) μ a b :=
begin
  refine (continuous_const.div _ (λ x, _)).interval_integrable a b,
  { continuity },
  { nlinarith },
end

@[simp]
lemma interval_integrable_inv_one_add_sq : interval_integrable (λ x : ℝ, (1 + x^2)⁻¹) μ a b :=
by simpa only [one_div] using interval_integrable_one_div_one_add_sq

/-! ### Integral of a function scaled by a constant -/

@[simp]
lemma integral_const_mul : ∫ x in a..b, c * f x = c * ∫ x in a..b, f x :=
integral_smul c

@[simp]
lemma integral_mul_const : ∫ x in a..b, f x * c = (∫ x in a..b, f x) * c :=
by simp only [mul_comm, integral_const_mul]

@[simp]
lemma integral_div : ∫ x in a..b, f x / c = (∫ x in a..b, f x) / c :=
integral_mul_const c⁻¹

/-! ### Integrals of the form `c * ∫ x in a..b, f (c * x + d)` -/

@[simp]
lemma mul_integral_comp_mul_right : c * ∫ x in a..b, f (x * c) = ∫ x in a*c..b*c, f x :=
smul_integral_comp_mul_right f c

@[simp]
lemma mul_integral_comp_mul_left : c * ∫ x in a..b, f (c * x) = ∫ x in c*a..c*b, f x :=
smul_integral_comp_mul_left f c

@[simp]
lemma inv_mul_integral_comp_div : c⁻¹ * ∫ x in a..b, f (x / c) = ∫ x in a/c..b/c, f x :=
inv_smul_integral_comp_div f c

@[simp]
lemma mul_integral_comp_mul_add : c * ∫ x in a..b, f (c * x + d) = ∫ x in c*a+d..c*b+d, f x :=
smul_integral_comp_mul_add f c d

@[simp]
lemma mul_integral_comp_add_mul : c * ∫ x in a..b, f (d + c * x) = ∫ x in d+c*a..d+c*b, f x :=
smul_integral_comp_add_mul f c d

@[simp]
lemma inv_mul_integral_comp_div_add : c⁻¹ * ∫ x in a..b, f (x / c + d) = ∫ x in a/c+d..b/c+d, f x :=
inv_smul_integral_comp_div_add f c d

@[simp]
lemma inv_mul_integral_comp_add_div : c⁻¹ * ∫ x in a..b, f (d + x / c) = ∫ x in d+a/c..d+b/c, f x :=
inv_smul_integral_comp_add_div f c d

@[simp]
lemma mul_integral_comp_mul_sub : c * ∫ x in a..b, f (c * x - d) = ∫ x in c*a-d..c*b-d, f x :=
smul_integral_comp_mul_sub f c d

@[simp]
lemma mul_integral_comp_sub_mul : c * ∫ x in a..b, f (d - c * x) = ∫ x in d-c*b..d-c*a, f x :=
smul_integral_comp_sub_mul f c d

@[simp]
lemma inv_mul_integral_comp_div_sub : c⁻¹ * ∫ x in a..b, f (x / c - d) = ∫ x in a/c-d..b/c-d, f x :=
inv_smul_integral_comp_div_sub f c d

@[simp]
lemma inv_mul_integral_comp_sub_div : c⁻¹ * ∫ x in a..b, f (d - x / c) = ∫ x in d-b/c..d-a/c, f x :=
inv_smul_integral_comp_sub_div f c d

end interval_integral

open interval_integral

/-! ### Integrals of simple functions -/

@[simp]
lemma integral_pow : ∫ x in a..b, x ^ n = (b ^ (n + 1) - a ^ (n + 1)) / (n + 1) :=
begin
  have hderiv : deriv (λ x : ℝ, x ^ (n + 1) / (n + 1)) = λ x, x ^ n,
  { ext,
    have hne : (n + 1 : ℝ) ≠ 0 := by exact_mod_cast succ_ne_zero n,
    simp [mul_div_assoc, mul_div_cancel' _ hne] },
  rw integral_deriv_eq_sub' _ hderiv;
  norm_num [div_sub_div_same, continuous_on_pow],
end

@[simp]
lemma integral_id : ∫ x in a..b, x = (b ^ 2 - a ^ 2) / 2 :=
by simpa using integral_pow 1

@[simp]
lemma integral_one : ∫ x in a..b, (1 : ℝ) = b - a :=
by simp only [mul_one, smul_eq_mul, integral_const]

@[simp]
lemma integral_exp : ∫ x in a..b, exp x = exp b - exp a :=
by rw integral_deriv_eq_sub'; norm_num [continuous_on_exp]

@[simp]
lemma integral_inv (h : (0:ℝ) ∉ interval a b) : ∫ x in a..b, x⁻¹ = log (b / a) :=
begin
  have h' := λ x hx, ne_of_mem_of_not_mem hx h,
  rw [integral_deriv_eq_sub' _ deriv_log' (λ x hx, differentiable_at_log (h' x hx))
        (continuous_on_inv'.mono $ subset_compl_singleton_iff.mpr h),
      log_div (h' b right_mem_interval) (h' a left_mem_interval)],
end

@[simp]
lemma integral_inv_of_pos (ha : 0 < a) (hb : 0 < b) : ∫ x in a..b, x⁻¹ = log (b / a) :=
integral_inv $ not_mem_interval_of_lt ha hb

@[simp]
lemma integral_inv_of_neg (ha : a < 0) (hb : b < 0) : ∫ x in a..b, x⁻¹ = log (b / a) :=
integral_inv $ not_mem_interval_of_gt ha hb

lemma integral_one_div (h : (0:ℝ) ∉ interval a b) : ∫ x : ℝ in a..b, 1/x = log (b / a) :=
by simp only [one_div, integral_inv h]

lemma integral_one_div_of_pos (ha : 0 < a) (hb : 0 < b) : ∫ x : ℝ in a..b, 1/x = log (b / a) :=
by simp only [one_div, integral_inv_of_pos ha hb]

lemma integral_one_div_of_neg (ha : a < 0) (hb : b < 0) : ∫ x : ℝ in a..b, 1/x = log (b / a) :=
by simp only [one_div, integral_inv_of_neg ha hb]

@[simp]
lemma integral_sin : ∫ x in a..b, sin x = cos a - cos b :=
by rw integral_deriv_eq_sub' (λ x, -cos x); norm_num [continuous_on_sin]

@[simp]
lemma integral_cos : ∫ x in a..b, cos x = sin b - sin a :=
by rw integral_deriv_eq_sub'; norm_num [continuous_on_cos]

lemma integral_cos_sq_sub_sin_sq :
  ∫ x in a..b, cos x ^ 2 - sin x ^ 2 = sin b * cos b - sin a * cos a :=
by simpa only [sq, sub_eq_add_neg, neg_mul_eq_mul_neg] using integral_deriv_mul_eq_sub
  (λ x hx, has_deriv_at_sin x) (λ x hx, has_deriv_at_cos x) continuous_on_cos continuous_on_sin.neg

@[simp]
lemma integral_inv_one_add_sq : ∫ x : ℝ in a..b, (1 + x^2)⁻¹ = arctan b - arctan a :=
begin
  simp only [← one_div],
  refine integral_deriv_eq_sub' _ _ _ (continuous_const.div _ (λ x, _)).continuous_on,
  { norm_num },
  { norm_num },
  { continuity },
  { nlinarith },
end

lemma integral_one_div_one_add_sq : ∫ x : ℝ in a..b, 1 / (1 + x^2) = arctan b - arctan a :=
by simp only [one_div, integral_inv_one_add_sq]

/-! ### Integral of `sin x ^ n` -/

lemma integral_sin_pow_aux :
  ∫ x in a..b, sin x ^ (n + 2) = sin a ^ (n + 1) * cos a - sin b ^ (n + 1) * cos b
    + (n + 1) * (∫ x in a..b, sin x ^ n) - (n + 1) * ∫ x in a..b, sin x ^ (n + 2) :=
begin
  let C := sin a ^ (n + 1) * cos a - sin b ^ (n + 1) * cos b,
  have h : ∀ α β γ : ℝ, α * (β * α * γ) = β * (α * α * γ) := λ α β γ, by ring,
  have hu : ∀ x ∈ _, has_deriv_at (λ y, sin y ^ (n + 1)) ((n + 1) * cos x * sin x ^ n) x :=
    λ x hx, by simpa [mul_right_comm] using (has_deriv_at_sin x).pow,
  have hv : ∀ x ∈ interval a b, has_deriv_at (-cos) (sin x) x :=
    λ x hx, by simpa only [neg_neg] using (has_deriv_at_cos x).neg,
  have H := integral_mul_deriv_eq_deriv_mul hu hv _ _,
  calc  ∫ x in a..b, sin x ^ (n + 2)
      = ∫ x in a..b, sin x ^ (n + 1) * sin x : by simp only [pow_succ']
  ... = C + (n + 1) * ∫ x in a..b, cos x ^ 2 * sin x ^ n : by simp [H, h, sq]
  ... = C + (n + 1) * ∫ x in a..b, sin x ^ n - sin x ^ (n + 2) : by simp [cos_sq', sub_mul,
                                                                          ← pow_add, add_comm]
  ... = C + (n + 1) * (∫ x in a..b, sin x ^ n) - (n + 1) * ∫ x in a..b, sin x ^ (n + 2) :
    by rw [integral_sub, mul_sub, add_sub_assoc]; apply continuous.interval_integrable; continuity,
  all_goals { apply continuous.continuous_on, continuity },
end

/-- The reduction formula for the integral of `sin x ^ n` for any natural `n ≥ 2`. -/
lemma integral_sin_pow :
  ∫ x in a..b, sin x ^ (n + 2) = (sin a ^ (n + 1) * cos a - sin b ^ (n + 1) * cos b) / (n + 2)
    + (n + 1) / (n + 2) * ∫ x in a..b, sin x ^ n :=
begin
  have : (n : ℝ) + 2 ≠ 0 := by exact_mod_cast succ_ne_zero n.succ,
  field_simp,
  convert eq_sub_iff_add_eq.mp (integral_sin_pow_aux n),
  ring,
end

@[simp]
lemma integral_sin_sq : ∫ x in a..b, sin x ^ 2 = (sin a * cos a - sin b * cos b + b - a) / 2 :=
by field_simp [integral_sin_pow, add_sub_assoc]

theorem integral_sin_pow_odd :
  ∫ x in 0..π, sin x ^ (2 * n + 1) = 2 * ∏ i in range n, (2 * i + 2) / (2 * i + 3) :=
begin
  induction n with k ih, { norm_num },
  rw [prod_range_succ_comm, mul_left_comm, ← ih, mul_succ, integral_sin_pow],
  norm_cast,
  simp [-cast_add] with field_simps,
end

theorem integral_sin_pow_even :
  ∫ x in 0..π, sin x ^ (2 * n) = π * ∏ i in range n, (2 * i + 1) / (2 * i + 2) :=
begin
  induction n with k ih, { simp },
  rw [prod_range_succ_comm, mul_left_comm, ← ih, mul_succ, integral_sin_pow],
  norm_cast,
  simp [-cast_add] with field_simps,
end

lemma integral_sin_pow_pos : 0 < ∫ x in 0..π, sin x ^ n :=
begin
  rcases even_or_odd' n with ⟨k, (rfl | rfl)⟩;
  simp only [integral_sin_pow_even, integral_sin_pow_odd];
  refine mul_pos (by norm_num [pi_pos]) (prod_pos (λ n hn, div_pos _ _));
  norm_cast;
  linarith,
end

lemma integral_sin_pow_antimono :
  ∫ x in 0..π, sin x ^ (n + 1) ≤ ∫ x in 0..π, sin x ^ n :=
begin
  refine integral_mono_on _ _ pi_pos.le (λ x hx, _),
  { exact (continuous_sin.pow (n + 1)).interval_integrable 0 π },
  { exact (continuous_sin.pow n).interval_integrable 0 π },
  { refine pow_le_pow_of_le_one (sin_nonneg_of_mem_Icc _) (sin_le_one x) (nat.le_add_right n 1),
    rwa interval_of_le pi_pos.le at hx },
end

<<<<<<< HEAD


theorem integral_comp_mul_deriv {f f' g : ℝ → ℝ}
   (h : ∀ x ∈ interval a b, has_deriv_at f (f' x) x)
   (h' : continuous_on f' (interval a b)) (hg : continuous g) :
   ∫ x in a..b, (g ∘ f) x * f' x = ∫ x in f a..f b, g x := sorry

theorem integral_deriv_comp_mul_deriv {f f' g g' : ℝ → ℝ}
   (hf : ∀ x ∈ interval a b, has_deriv_at f (f' x) x)
   (hg : ∀ x ∈ interval a b, has_deriv_at g (g' (f x)) (f x))
   (hf' : continuous_on f' (interval a b)) (hg' : continuous g') :
   ∫ x in a..b, (g' ∘ f) x * f' x = (g ∘ f) b - (g ∘ f) a := sorry

@[simp]
 lemma integral_cos_sq : ∫ x in a..b, cos x ^ 2 = (cos b * sin b - cos a * sin a + b - a) / 2 :=
sorry



lemma integral_sin_pow_mul_cos_pow_odd (m n : ℕ) :
  ∫ x in a..b, sin x ^ m * cos x ^ (2 * n + 1) = ∫ u in sin a..sin b, u ^ m * (1 - u ^ 2) ^ n :=
begin
  have hc : continuous (λ u : ℝ, u ^ m * (1 - u ^ 2) ^ n) := by continuity,
  have H := integral_comp_mul_deriv (λ x hx, has_deriv_at_sin x) continuous_on_cos hc,
  calc  ∫ x in a..b, sin x ^ m * cos x ^ (2 * n + 1)
      = ∫ x in a..b, sin x ^ m * (1 - sin x ^ 2) ^ n * cos x : by simp only [pow_succ', ← mul_assoc,
                                                                             pow_mul, cos_sq']
  ... = ∫ u in sin a..sin b, u ^ m * (1 - u ^ 2) ^ n : H,
end

lemma integral_sin_mul_cos₁ :
  ∫ x in a..b, sin x * cos x = (sin b ^ 2 - sin a ^ 2) / 2 :=
by simpa using integral_sin_pow_mul_cos_pow_odd 1 0

lemma integral_sin_sq_mul_cos :
  ∫ x in a..b, sin x ^ 2 * cos x = (sin b ^ 3 - sin a ^ 3) / 3 :=
by simpa using integral_sin_pow_mul_cos_pow_odd 2 0

lemma integral_sin_pow_odd_mul_cos_pow (m n : ℕ) :
  ∫ x in a..b, sin x ^ (2 * m + 1) * cos x ^ n = ∫ u in cos b..cos a, u ^ n * (1 - u ^ 2) ^ m :=
begin
  have hc : continuous (λ u : ℝ, u ^ n * (1 - u ^ 2) ^ m) := by continuity,
  have H := integral_comp_mul_deriv (λ x hx, has_deriv_at_cos x) continuous_on_sin.neg hc,
  calc  ∫ x in a..b, sin x ^ (2 * m + 1) * cos x ^ n
      = -∫ x in b..a, sin x ^ (2 * m + 1) * cos x ^ n : by rw integral_symm
  ... = ∫ x in b..a, (1 - cos x ^ 2) ^ m * -sin x * cos x ^ n : by simp [pow_succ', pow_mul, sin_sq]
  ... = ∫ x in b..a, cos x ^ n * (1 - cos x ^ 2) ^ m * -sin x : by { congr, ext, ring }
  ... = ∫ u in cos b..cos a, u ^ n * (1 - u ^ 2) ^ m : H,
end

lemma integral_sin_mul_cos₂  :
  ∫ x in a..b, sin x * cos x = (cos a ^ 2 - cos b ^ 2) / 2 :=
by simpa using integral_sin_pow_odd_mul_cos_pow 0 1

lemma integral_sin_mul_cos_sq :
  ∫ x in a..b, sin x * cos x ^ 2 = (cos a ^ 3 - cos b ^ 3) / 3 :=
by simpa using integral_sin_pow_odd_mul_cos_pow 0 2

lemma integral_sin_pow_even_mul_cos_pow_even (m n : ℕ) :
    ∫ x in a..b, sin x ^ (2 * m) * cos x ^ (2 * n)
  = ∫ x in a..b, ((1 - cos (2 * x)) / 2) ^ m * ((1 + cos (2 * x)) / 2) ^ n :=
by field_simp [pow_mul, sin_sq, cos_sq, ← sub_sub, (by ring : (2:ℝ) - 1 = 1)]

lemma integral_sin_sq_mul_cos_sq :
  ∫ x in a..b, sin x ^ 2 * cos x ^ 2 = (b - a) / 8 - (sin (4 * b) - sin (4 * a)) / 32 :=
begin
  convert integral_sin_pow_even_mul_cos_pow_even 1 1 using 1,
  have h1 : ∀ c : ℝ, (1 - c) / 2 * ((1 + c) / 2) = (1 - c ^ 2) / 4 := λ c, by ring,
  have h2 : interval_integrable (λ x, cos (2 * x) ^ 2) measure_theory.measure_space.volume a b,
  { apply continuous.interval_integrable, continuity },
  have h3 : ∀ x, cos x * sin x = sin (2 * x) / 2, { intro x, rw sin_two_mul, ring },
  have h4 : ∀ d : ℝ, 2 * (2 * d) = 4 * d := λ d, by ring,
  simp [h1, h2, integral_comp_mul_left (λ x, cos x ^ 2), h3, h4],
  ring,
end
=======
/-! ### Integral of `cos x ^ n` -/

lemma integral_cos_pow_aux :
  ∫ x in a..b, cos x ^ (n + 2) = cos b ^ (n + 1) * sin b - cos a ^ (n + 1) * sin a
    + (n + 1) * (∫ x in a..b, cos x ^ n) - (n + 1) * ∫ x in a..b, cos x ^ (n + 2) :=
begin
  let C := cos b ^ (n + 1) * sin b - cos a ^ (n + 1) * sin a,
  have h : ∀ α β γ : ℝ, α * (β * α * γ) = β * (α * α * γ) := λ α β γ, by ring,
  have hu : ∀ x ∈ _, has_deriv_at (λ y, cos y ^ (n + 1)) (-(n + 1) * sin x * cos x ^ n) x :=
    λ x hx, by simpa [mul_right_comm, -neg_add_rev] using (has_deriv_at_cos x).pow,
  have hv : ∀ x ∈ interval a b, has_deriv_at sin (cos x) x := λ x hx, has_deriv_at_sin x,
  have H := integral_mul_deriv_eq_deriv_mul hu hv _ _,
  calc  ∫ x in a..b, cos x ^ (n + 2)
      = ∫ x in a..b, cos x ^ (n + 1) * cos x : by simp only [pow_succ']
  ... = C + (n + 1) * ∫ x in a..b, sin x ^ 2 * cos x ^ n : by simp [H, h, sq, -neg_add_rev]
  ... = C + (n + 1) * ∫ x in a..b, cos x ^ n - cos x ^ (n + 2) : by simp [sin_sq, sub_mul,
                                                                          ← pow_add, add_comm]
  ... = C + (n + 1) * (∫ x in a..b, cos x ^ n) - (n + 1) * ∫ x in a..b, cos x ^ (n + 2) :
    by rw [integral_sub, mul_sub, add_sub_assoc]; apply continuous.interval_integrable; continuity,
  all_goals { apply continuous.continuous_on, continuity },
end

/-- The reduction formula for the integral of `cos x ^ n` for any natural `n ≥ 2`. -/
lemma integral_cos_pow :
  ∫ x in a..b, cos x ^ (n + 2) = (cos b ^ (n + 1) * sin b - cos a ^ (n + 1) * sin a) / (n + 2)
    + (n + 1) / (n + 2) * ∫ x in a..b, cos x ^ n :=
begin
  have : (n : ℝ) + 2 ≠ 0 := by exact_mod_cast succ_ne_zero n.succ,
  field_simp,
  convert eq_sub_iff_add_eq.mp (integral_cos_pow_aux n),
  ring,
end

@[simp]
lemma integral_cos_sq : ∫ x in a..b, cos x ^ 2 = (cos b * sin b - cos a * sin a + b - a) / 2 :=
by field_simp [integral_cos_pow, add_sub_assoc]
>>>>>>> 74676ca1
<|MERGE_RESOLUTION|>--- conflicted
+++ resolved
@@ -316,83 +316,6 @@
     rwa interval_of_le pi_pos.le at hx },
 end
 
-<<<<<<< HEAD
-
-
-theorem integral_comp_mul_deriv {f f' g : ℝ → ℝ}
-   (h : ∀ x ∈ interval a b, has_deriv_at f (f' x) x)
-   (h' : continuous_on f' (interval a b)) (hg : continuous g) :
-   ∫ x in a..b, (g ∘ f) x * f' x = ∫ x in f a..f b, g x := sorry
-
-theorem integral_deriv_comp_mul_deriv {f f' g g' : ℝ → ℝ}
-   (hf : ∀ x ∈ interval a b, has_deriv_at f (f' x) x)
-   (hg : ∀ x ∈ interval a b, has_deriv_at g (g' (f x)) (f x))
-   (hf' : continuous_on f' (interval a b)) (hg' : continuous g') :
-   ∫ x in a..b, (g' ∘ f) x * f' x = (g ∘ f) b - (g ∘ f) a := sorry
-
-@[simp]
- lemma integral_cos_sq : ∫ x in a..b, cos x ^ 2 = (cos b * sin b - cos a * sin a + b - a) / 2 :=
-sorry
-
-
-
-lemma integral_sin_pow_mul_cos_pow_odd (m n : ℕ) :
-  ∫ x in a..b, sin x ^ m * cos x ^ (2 * n + 1) = ∫ u in sin a..sin b, u ^ m * (1 - u ^ 2) ^ n :=
-begin
-  have hc : continuous (λ u : ℝ, u ^ m * (1 - u ^ 2) ^ n) := by continuity,
-  have H := integral_comp_mul_deriv (λ x hx, has_deriv_at_sin x) continuous_on_cos hc,
-  calc  ∫ x in a..b, sin x ^ m * cos x ^ (2 * n + 1)
-      = ∫ x in a..b, sin x ^ m * (1 - sin x ^ 2) ^ n * cos x : by simp only [pow_succ', ← mul_assoc,
-                                                                             pow_mul, cos_sq']
-  ... = ∫ u in sin a..sin b, u ^ m * (1 - u ^ 2) ^ n : H,
-end
-
-lemma integral_sin_mul_cos₁ :
-  ∫ x in a..b, sin x * cos x = (sin b ^ 2 - sin a ^ 2) / 2 :=
-by simpa using integral_sin_pow_mul_cos_pow_odd 1 0
-
-lemma integral_sin_sq_mul_cos :
-  ∫ x in a..b, sin x ^ 2 * cos x = (sin b ^ 3 - sin a ^ 3) / 3 :=
-by simpa using integral_sin_pow_mul_cos_pow_odd 2 0
-
-lemma integral_sin_pow_odd_mul_cos_pow (m n : ℕ) :
-  ∫ x in a..b, sin x ^ (2 * m + 1) * cos x ^ n = ∫ u in cos b..cos a, u ^ n * (1 - u ^ 2) ^ m :=
-begin
-  have hc : continuous (λ u : ℝ, u ^ n * (1 - u ^ 2) ^ m) := by continuity,
-  have H := integral_comp_mul_deriv (λ x hx, has_deriv_at_cos x) continuous_on_sin.neg hc,
-  calc  ∫ x in a..b, sin x ^ (2 * m + 1) * cos x ^ n
-      = -∫ x in b..a, sin x ^ (2 * m + 1) * cos x ^ n : by rw integral_symm
-  ... = ∫ x in b..a, (1 - cos x ^ 2) ^ m * -sin x * cos x ^ n : by simp [pow_succ', pow_mul, sin_sq]
-  ... = ∫ x in b..a, cos x ^ n * (1 - cos x ^ 2) ^ m * -sin x : by { congr, ext, ring }
-  ... = ∫ u in cos b..cos a, u ^ n * (1 - u ^ 2) ^ m : H,
-end
-
-lemma integral_sin_mul_cos₂  :
-  ∫ x in a..b, sin x * cos x = (cos a ^ 2 - cos b ^ 2) / 2 :=
-by simpa using integral_sin_pow_odd_mul_cos_pow 0 1
-
-lemma integral_sin_mul_cos_sq :
-  ∫ x in a..b, sin x * cos x ^ 2 = (cos a ^ 3 - cos b ^ 3) / 3 :=
-by simpa using integral_sin_pow_odd_mul_cos_pow 0 2
-
-lemma integral_sin_pow_even_mul_cos_pow_even (m n : ℕ) :
-    ∫ x in a..b, sin x ^ (2 * m) * cos x ^ (2 * n)
-  = ∫ x in a..b, ((1 - cos (2 * x)) / 2) ^ m * ((1 + cos (2 * x)) / 2) ^ n :=
-by field_simp [pow_mul, sin_sq, cos_sq, ← sub_sub, (by ring : (2:ℝ) - 1 = 1)]
-
-lemma integral_sin_sq_mul_cos_sq :
-  ∫ x in a..b, sin x ^ 2 * cos x ^ 2 = (b - a) / 8 - (sin (4 * b) - sin (4 * a)) / 32 :=
-begin
-  convert integral_sin_pow_even_mul_cos_pow_even 1 1 using 1,
-  have h1 : ∀ c : ℝ, (1 - c) / 2 * ((1 + c) / 2) = (1 - c ^ 2) / 4 := λ c, by ring,
-  have h2 : interval_integrable (λ x, cos (2 * x) ^ 2) measure_theory.measure_space.volume a b,
-  { apply continuous.interval_integrable, continuity },
-  have h3 : ∀ x, cos x * sin x = sin (2 * x) / 2, { intro x, rw sin_two_mul, ring },
-  have h4 : ∀ d : ℝ, 2 * (2 * d) = 4 * d := λ d, by ring,
-  simp [h1, h2, integral_comp_mul_left (λ x, cos x ^ 2), h3, h4],
-  ring,
-end
-=======
 /-! ### Integral of `cos x ^ n` -/
 
 lemma integral_cos_pow_aux :
@@ -429,4 +352,79 @@
 @[simp]
 lemma integral_cos_sq : ∫ x in a..b, cos x ^ 2 = (cos b * sin b - cos a * sin a + b - a) / 2 :=
 by field_simp [integral_cos_pow, add_sub_assoc]
->>>>>>> 74676ca1
+
+
+
+theorem integral_comp_mul_deriv {f f' g : ℝ → ℝ}
+   (h : ∀ x ∈ interval a b, has_deriv_at f (f' x) x)
+   (h' : continuous_on f' (interval a b)) (hg : continuous g) :
+   ∫ x in a..b, (g ∘ f) x * f' x = ∫ x in f a..f b, g x := sorry
+
+theorem integral_deriv_comp_mul_deriv {f f' g g' : ℝ → ℝ}
+   (hf : ∀ x ∈ interval a b, has_deriv_at f (f' x) x)
+   (hg : ∀ x ∈ interval a b, has_deriv_at g (g' (f x)) (f x))
+   (hf' : continuous_on f' (interval a b)) (hg' : continuous g') :
+   ∫ x in a..b, (g' ∘ f) x * f' x = (g ∘ f) b - (g ∘ f) a := sorry
+
+@[simp]
+ lemma integral_cos_sq : ∫ x in a..b, cos x ^ 2 = (cos b * sin b - cos a * sin a + b - a) / 2 :=
+sorry
+
+
+
+lemma integral_sin_pow_mul_cos_pow_odd (m n : ℕ) :
+  ∫ x in a..b, sin x ^ m * cos x ^ (2 * n + 1) = ∫ u in sin a..sin b, u ^ m * (1 - u ^ 2) ^ n :=
+begin
+  have hc : continuous (λ u : ℝ, u ^ m * (1 - u ^ 2) ^ n) := by continuity,
+  have H := integral_comp_mul_deriv (λ x hx, has_deriv_at_sin x) continuous_on_cos hc,
+  calc  ∫ x in a..b, sin x ^ m * cos x ^ (2 * n + 1)
+      = ∫ x in a..b, sin x ^ m * (1 - sin x ^ 2) ^ n * cos x : by simp only [pow_succ', ← mul_assoc,
+                                                                             pow_mul, cos_sq']
+  ... = ∫ u in sin a..sin b, u ^ m * (1 - u ^ 2) ^ n : H,
+end
+
+lemma integral_sin_mul_cos₁ :
+  ∫ x in a..b, sin x * cos x = (sin b ^ 2 - sin a ^ 2) / 2 :=
+by simpa using integral_sin_pow_mul_cos_pow_odd 1 0
+
+lemma integral_sin_sq_mul_cos :
+  ∫ x in a..b, sin x ^ 2 * cos x = (sin b ^ 3 - sin a ^ 3) / 3 :=
+by simpa using integral_sin_pow_mul_cos_pow_odd 2 0
+
+lemma integral_sin_pow_odd_mul_cos_pow (m n : ℕ) :
+  ∫ x in a..b, sin x ^ (2 * m + 1) * cos x ^ n = ∫ u in cos b..cos a, u ^ n * (1 - u ^ 2) ^ m :=
+begin
+  have hc : continuous (λ u : ℝ, u ^ n * (1 - u ^ 2) ^ m) := by continuity,
+  have H := integral_comp_mul_deriv (λ x hx, has_deriv_at_cos x) continuous_on_sin.neg hc,
+  calc  ∫ x in a..b, sin x ^ (2 * m + 1) * cos x ^ n
+      = -∫ x in b..a, sin x ^ (2 * m + 1) * cos x ^ n : by rw integral_symm
+  ... = ∫ x in b..a, (1 - cos x ^ 2) ^ m * -sin x * cos x ^ n : by simp [pow_succ', pow_mul, sin_sq]
+  ... = ∫ x in b..a, cos x ^ n * (1 - cos x ^ 2) ^ m * -sin x : by { congr, ext, ring }
+  ... = ∫ u in cos b..cos a, u ^ n * (1 - u ^ 2) ^ m : H,
+end
+
+lemma integral_sin_mul_cos₂  :
+  ∫ x in a..b, sin x * cos x = (cos a ^ 2 - cos b ^ 2) / 2 :=
+by simpa using integral_sin_pow_odd_mul_cos_pow 0 1
+
+lemma integral_sin_mul_cos_sq :
+  ∫ x in a..b, sin x * cos x ^ 2 = (cos a ^ 3 - cos b ^ 3) / 3 :=
+by simpa using integral_sin_pow_odd_mul_cos_pow 0 2
+
+lemma integral_sin_pow_even_mul_cos_pow_even (m n : ℕ) :
+    ∫ x in a..b, sin x ^ (2 * m) * cos x ^ (2 * n)
+  = ∫ x in a..b, ((1 - cos (2 * x)) / 2) ^ m * ((1 + cos (2 * x)) / 2) ^ n :=
+by field_simp [pow_mul, sin_sq, cos_sq, ← sub_sub, (by ring : (2:ℝ) - 1 = 1)]
+
+lemma integral_sin_sq_mul_cos_sq :
+  ∫ x in a..b, sin x ^ 2 * cos x ^ 2 = (b - a) / 8 - (sin (4 * b) - sin (4 * a)) / 32 :=
+begin
+  convert integral_sin_pow_even_mul_cos_pow_even 1 1 using 1,
+  have h1 : ∀ c : ℝ, (1 - c) / 2 * ((1 + c) / 2) = (1 - c ^ 2) / 4 := λ c, by ring,
+  have h2 : interval_integrable (λ x, cos (2 * x) ^ 2) measure_theory.measure_space.volume a b,
+  { apply continuous.interval_integrable, continuity },
+  have h3 : ∀ x, cos x * sin x = sin (2 * x) / 2, { intro x, rw sin_two_mul, ring },
+  have h4 : ∀ d : ℝ, 2 * (2 * d) = 4 * d := λ d, by ring,
+  simp [h1, h2, integral_comp_mul_left (λ x, cos x ^ 2), h3, h4],
+  ring,
+end
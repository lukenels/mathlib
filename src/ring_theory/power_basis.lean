--- conflicted
+++ resolved
@@ -150,20 +150,10 @@
 lemma nat_degree_minpoly_gen (pb : power_basis A S) :
   nat_degree (minpoly_gen pb) = pb.dim :=
 begin
-<<<<<<< HEAD
-  rw [minpoly_gen, sub_eq_add_neg],
-  apply nat_degree_eq_of_degree_eq_some,
-  -- TODO: find a good lemma to encapsulate the next three lines
-  rw [add_comm, ← @degree_X_pow A _ _ pb.dim],
-  apply degree_add_eq_of_degree_lt,
-  rw [degree_neg, @degree_X_pow A _ _ pb.dim],
-  exact degree_sum_fin_lt _
-=======
   unfold minpoly_gen,
   apply nat_degree_eq_of_degree_eq_some,
   rw degree_sub_eq_left_of_degree_lt; rw degree_X_pow,
   apply degree_sum_fin_lt
->>>>>>> ad286fbf
 end
 
 lemma minpoly_gen_monic (pb : power_basis A S) : monic (minpoly_gen pb) :=
@@ -227,19 +217,6 @@
 
 variables [algebra A S] {S' : Type*} [comm_ring S'] [algebra A S']
 
-<<<<<<< HEAD
-lemma eval₂_mod_by_monic_eq_self_of_root {f : R →+* S}
-  {p q : polynomial R} (hq : q.monic) {x : S} (hx : q.eval₂ f x = 0) :
-  (p %ₘ q).eval₂ f x = p.eval₂ f x :=
-by rw [mod_by_monic_eq_sub_mul_div p hq, eval₂_sub, eval₂_mul, hx, zero_mul, sub_zero]
-
-lemma aeval_mod_by_monic_eq_self_of_root
-  {p q : polynomial R} (hq : q.monic) {x : S} (hx : aeval x q = 0) :
-  aeval x (p %ₘ q) = aeval x p :=
-eval₂_mod_by_monic_eq_self_of_root hq hx
-
-=======
->>>>>>> ad286fbf
 lemma nat_degree_lt_nat_degree {p q : polynomial R} (hp : p ≠ 0) (hpq : p.degree < q.degree) :
   p.nat_degree < q.nat_degree :=
 begin
@@ -312,11 +289,7 @@
 pb.constr_pow_aeval hy f
 
 /-- `pb.equiv pb' h` is an equivalence of algebras with the same power basis. -/
-<<<<<<< HEAD
-noncomputable def equiv [nontrivial S] [nontrivial S'] [algebra A S']
-=======
 noncomputable def equiv [nontrivial S] [nontrivial S']
->>>>>>> ad286fbf
   (pb : power_basis A S) (pb' : power_basis A S')
   (h : minimal_polynomial pb.is_integral_gen = minimal_polynomial pb'.is_integral_gen) :
   S ≃ₐ[A] S' :=
@@ -327,11 +300,7 @@
   (by { ext x, obtain ⟨f, hf, rfl⟩ := pb.exists_eq_aeval x, simp })
 
 @[simp]
-<<<<<<< HEAD
-lemma equiv_aeval [nontrivial S] [nontrivial S'] [algebra A S']
-=======
 lemma equiv_aeval [nontrivial S] [nontrivial S']
->>>>>>> ad286fbf
   (pb : power_basis A S) (pb' : power_basis A S')
   (h : minimal_polynomial pb.is_integral_gen = minimal_polynomial pb'.is_integral_gen)
   (f : polynomial A) :
@@ -339,11 +308,7 @@
 pb.lift_aeval _ (h.symm ▸ minimal_polynomial.aeval _) _
 
 @[simp]
-<<<<<<< HEAD
-lemma equiv_gen [nontrivial S] [nontrivial S'] [algebra A S']
-=======
 lemma equiv_gen [nontrivial S] [nontrivial S']
->>>>>>> ad286fbf
   (pb : power_basis A S) (pb' : power_basis A S')
   (h : minimal_polynomial pb.is_integral_gen = minimal_polynomial pb'.is_integral_gen) :
   pb.equiv pb' h pb.gen = pb'.gen :=
@@ -352,11 +317,7 @@
 local attribute [irreducible] power_basis.lift
 
 @[simp]
-<<<<<<< HEAD
-lemma equiv_symm [nontrivial S] [nontrivial S'] [algebra A S']
-=======
 lemma equiv_symm [nontrivial S] [nontrivial S']
->>>>>>> ad286fbf
   (pb : power_basis A S) (pb' : power_basis A S')
   (h : minimal_polynomial pb.is_integral_gen = minimal_polynomial pb'.is_integral_gen) :
   (pb.equiv pb' h).symm = pb'.equiv pb h.symm :=

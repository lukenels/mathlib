/-
Copyright (c) 2019 Johan Commelin. All rights reserved.
Released under Apache 2.0 license as described in the file LICENSE.
Authors: Johan Commelin
-/

import linear_algebra.finite_dimensional
import ring_theory.integral_closure
import data.polynomial.integral_normalization

/-!
# Algebraic elements and algebraic extensions

An element of an R-algebra is algebraic over R if it is the root of a nonzero polynomial.
An R-algebra is algebraic over R if and only if all its elements are algebraic over R.
The main result in this file proves transitivity of algebraicity:
a tower of algebraic field extensions is algebraic.
-/

universe variables u v

open_locale classical
open polynomial

section
variables (R : Type u) {A : Type v} [comm_ring R] [ring A] [algebra R A]

/-- An element of an R-algebra is algebraic over R if it is the root of a nonzero polynomial. -/
def is_algebraic (x : A) : Prop :=
∃ p : polynomial R, p ≠ 0 ∧ aeval x p = 0

/-- An element of an R-algebra is transcendental over R if it is not algebraic over R. -/
<<<<<<< HEAD
def is_transcendental (x : A) : Prop := ¬ is_algebraic R x
=======
def transcendental (x : A) : Prop := ¬ is_algebraic R x
>>>>>>> 11f054bb

variables {R}

/-- A subalgebra is algebraic if all its elements are algebraic. -/
def subalgebra.is_algebraic (S : subalgebra R A) : Prop := ∀ x ∈ S, is_algebraic R x

variables (R A)

/-- An algebra is algebraic if all its elements are algebraic. -/
def algebra.is_algebraic : Prop := ∀ x : A, is_algebraic R x

variables {R A}

/-- A subalgebra is algebraic if and only if it is algebraic an algebra. -/
lemma subalgebra.is_algebraic_iff (S : subalgebra R A) :
  S.is_algebraic ↔ @algebra.is_algebraic R S _ _ (S.algebra) :=
begin
  delta algebra.is_algebraic subalgebra.is_algebraic,
  rw [subtype.forall'],
  apply forall_congr, rintro ⟨x, hx⟩,
  apply exists_congr, intro p,
  apply and_congr iff.rfl,
  have h : function.injective (S.val) := subtype.val_injective,
  conv_rhs { rw [← h.eq_iff, alg_hom.map_zero], },
  rw [← aeval_alg_hom_apply, S.val_apply]
end

/-- An algebra is algebraic if and only if it is algebraic as a subalgebra. -/
lemma algebra.is_algebraic_iff : algebra.is_algebraic R A ↔ (⊤ : subalgebra R A).is_algebraic :=
begin
  delta algebra.is_algebraic subalgebra.is_algebraic,
  simp only [algebra.mem_top, forall_prop_of_true, iff_self],
end

end

section zero_ne_one
variables (R : Type u) {A : Type v} [comm_ring R] [nontrivial R] [ring A] [algebra R A]

/-- An integral element of an algebra is algebraic.-/
lemma is_integral.is_algebraic {x : A} (h : is_integral R x) : is_algebraic R x :=
by { rcases h with ⟨p, hp, hpx⟩, exact ⟨p, hp.ne_zero, hpx⟩ }

end zero_ne_one

section field
variables (K : Type u) {A : Type v} [field K] [ring A] [algebra K A]

/-- An element of an algebra over a field is algebraic if and only if it is integral.-/
lemma is_algebraic_iff_is_integral {x : A} :
  is_algebraic K x ↔ is_integral K x :=
begin
  refine ⟨_, is_integral.is_algebraic K⟩,
  rintro ⟨p, hp, hpx⟩,
  refine ⟨_, monic_mul_leading_coeff_inv hp, _⟩,
  rw [← aeval_def, alg_hom.map_mul, hpx, zero_mul],
end

lemma is_algebraic_iff_is_integral' :
  algebra.is_algebraic K A ↔ algebra.is_integral K A :=
⟨λ h x, (is_algebraic_iff_is_integral K).mp (h x),
  λ h x, (is_algebraic_iff_is_integral K).mpr (h x)⟩

end field

namespace algebra
variables {K : Type*} {L : Type*} {A : Type*}
variables [field K] [field L] [comm_ring A]
variables [algebra K L] [algebra L A] [algebra K A] [is_scalar_tower K L A]

/-- If L is an algebraic field extension of K and A is an algebraic algebra over L,
then A is algebraic over K. -/
lemma is_algebraic_trans (L_alg : is_algebraic K L) (A_alg : is_algebraic L A) :
  is_algebraic K A :=
begin
  simp only [is_algebraic, is_algebraic_iff_is_integral] at L_alg A_alg ⊢,
  exact is_integral_trans L_alg A_alg,
end

/-- A field extension is algebraic if it is finite. -/
lemma is_algebraic_of_finite [finite : finite_dimensional K L] : is_algebraic K L :=
λ x, (is_algebraic_iff_is_integral _).mpr (is_integral_of_submodule_noetherian ⊤
  (is_noetherian_of_submodule_of_noetherian _ _ _ finite) x algebra.mem_top)

end algebra

variables {R S : Type*} [integral_domain R] [comm_ring S]

lemma exists_integral_multiple [algebra R S] {z : S} (hz : is_algebraic R z)
  (inj : ∀ x, algebra_map R S x = 0 → x = 0) :
  ∃ (x : integral_closure R S) (y ≠ (0 : integral_closure R S)),
    z * y = x :=
begin
  rcases hz with ⟨p, p_ne_zero, px⟩,
  set a := p.leading_coeff with a_def,
  have a_ne_zero : a ≠ 0 := mt polynomial.leading_coeff_eq_zero.mp p_ne_zero,
  have y_integral : is_integral R (algebra_map R S a) := is_integral_algebra_map,
  have x_integral : is_integral R (z * algebra_map R S a) :=
    ⟨ p.integral_normalization,
      monic_integral_normalization p_ne_zero,
      integral_normalization_aeval_eq_zero p_ne_zero px inj ⟩,
  refine ⟨⟨_, x_integral⟩, ⟨_, y_integral⟩, _, rfl⟩,
  exact λ h, a_ne_zero (inj _ (subtype.ext_iff_val.mp h))
end
section field

variables {K L : Type*} [field K] [field L] [algebra K L] (A : subalgebra K L)

lemma inv_eq_of_aeval_div_X_ne_zero {x : L} {p : polynomial K}
  (aeval_ne : aeval x (div_X p) ≠ 0) :
  x⁻¹ = aeval x (div_X p) / (aeval x p - algebra_map _ _ (p.coeff 0)) :=
begin
  rw [inv_eq_iff, inv_div, div_eq_iff, sub_eq_iff_eq_add, mul_comm],
  conv_lhs { rw ← div_X_mul_X_add p },
  rw [alg_hom.map_add, alg_hom.map_mul, aeval_X, aeval_C],
  exact aeval_ne
end

lemma inv_eq_of_root_of_coeff_zero_ne_zero {x : L} {p : polynomial K}
  (aeval_eq : aeval x p = 0) (coeff_zero_ne : p.coeff 0 ≠ 0) :
  x⁻¹ = - (aeval x (div_X p) / algebra_map _ _ (p.coeff 0)) :=
begin
  convert inv_eq_of_aeval_div_X_ne_zero (mt (λ h, (algebra_map K L).injective _) coeff_zero_ne),
  { rw [aeval_eq, zero_sub, div_neg] },
  rw ring_hom.map_zero,
  convert aeval_eq,
  conv_rhs { rw ← div_X_mul_X_add p },
  rw [alg_hom.map_add, alg_hom.map_mul, h, zero_mul, zero_add, aeval_C]
end

lemma subalgebra.inv_mem_of_root_of_coeff_zero_ne_zero {x : A} {p : polynomial K}
  (aeval_eq : aeval x p = 0) (coeff_zero_ne : p.coeff 0 ≠ 0) : (x⁻¹ : L) ∈ A :=
begin
  have : (x⁻¹ : L) = aeval x (div_X p) / (aeval x p - algebra_map _ _ (p.coeff 0)),
  { rw [aeval_eq, submodule.coe_zero, zero_sub, div_neg],
    convert inv_eq_of_root_of_coeff_zero_ne_zero _ coeff_zero_ne,
    { rw subalgebra.aeval_coe },
    { simpa using aeval_eq } },
  rw [this, div_eq_mul_inv, aeval_eq, submodule.coe_zero, zero_sub, ← ring_hom.map_neg,
      ← ring_hom.map_inv],
  exact A.mul_mem (aeval x p.div_X).2 (A.algebra_map_mem _),
end

lemma subalgebra.inv_mem_of_algebraic {x : A} (hx : is_algebraic K (x : L)) : (x⁻¹ : L) ∈ A :=
begin
  obtain ⟨p, ne_zero, aeval_eq⟩ := hx,
  replace aeval_eq : aeval x p = 0,
  { rw ← submodule.coe_eq_zero,
    convert aeval_eq,
    exact is_scalar_tower.algebra_map_aeval K A L _ _ },
  revert ne_zero aeval_eq,
  refine p.rec_on_horner _ _ _,
  { intro h,
    contradiction },
  { intros p a hp ha ih ne_zero aeval_eq,
    refine A.inv_mem_of_root_of_coeff_zero_ne_zero aeval_eq _,
    rwa [coeff_add, hp, zero_add, coeff_C, if_pos rfl] },
  { intros p hp ih ne_zero aeval_eq,
    rw [alg_hom.map_mul, aeval_X, mul_eq_zero] at aeval_eq,
    cases aeval_eq with aeval_eq x_eq,
    { exact ih hp aeval_eq },
    { rw [x_eq, submodule.coe_zero, inv_zero],
      exact A.zero_mem } }
end

/-- In an algebraic extension L/K, an intermediate subalgebra is a field. -/
lemma subalgebra.is_field_of_algebraic (hKL : algebra.is_algebraic K L) : is_field A :=
{ mul_inv_cancel := λ a ha, ⟨
        ⟨a⁻¹, A.inv_mem_of_algebraic (hKL a)⟩,
        subtype.ext (mul_inv_cancel (mt submodule.coe_eq_zero.mp ha))⟩,
  .. subalgebra.integral_domain A }

end field<|MERGE_RESOLUTION|>--- conflicted
+++ resolved
@@ -30,11 +30,7 @@
 ∃ p : polynomial R, p ≠ 0 ∧ aeval x p = 0
 
 /-- An element of an R-algebra is transcendental over R if it is not algebraic over R. -/
-<<<<<<< HEAD
-def is_transcendental (x : A) : Prop := ¬ is_algebraic R x
-=======
 def transcendental (x : A) : Prop := ¬ is_algebraic R x
->>>>>>> 11f054bb
 
 variables {R}
 

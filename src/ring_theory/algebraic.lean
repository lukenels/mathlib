/-
Copyright (c) 2019 Johan Commelin. All rights reserved.
Released under Apache 2.0 license as described in the file LICENSE.
Authors: Johan Commelin
-/

import linear_algebra.finite_dimensional
import ring_theory.integral_closure
import data.polynomial.integral_normalization

/-!
# Algebraic elements and algebraic extensions

An element of an R-algebra is algebraic over R if it is the root of a nonzero polynomial.
An R-algebra is algebraic over R if and only if all its elements are algebraic over R.
The main result in this file proves transitivity of algebraicity:
a tower of algebraic field extensions is algebraic.
-/

universe variables u v

open_locale classical
open polynomial

section
variables (R : Type u) {A : Type v} [comm_ring R] [comm_ring A] [algebra R A]

/-- An element of an R-algebra is algebraic over R if it is the root of a nonzero polynomial. -/
def is_algebraic (x : A) : Prop :=
∃ p : polynomial R, p ≠ 0 ∧ aeval x p = 0

variables {R}

/-- A subalgebra is algebraic if all its elements are algebraic. -/
def subalgebra.is_algebraic (S : subalgebra R A) : Prop := ∀ x ∈ S, is_algebraic R x

variables (R A)

/-- An algebra is algebraic if all its elements are algebraic. -/
def algebra.is_algebraic : Prop := ∀ x : A, is_algebraic R x

variables {R A}

/-- A subalgebra is algebraic if and only if it is algebraic an algebra. -/
lemma subalgebra.is_algebraic_iff (S : subalgebra R A) :
  S.is_algebraic ↔ @algebra.is_algebraic R S _ _ (S.algebra) :=
begin
  delta algebra.is_algebraic subalgebra.is_algebraic,
  rw [subtype.forall'],
  apply forall_congr, rintro ⟨x, hx⟩,
  apply exists_congr, intro p,
  apply and_congr iff.rfl,
  have h : function.injective (S.val) := subtype.val_injective,
  conv_rhs { rw [← h.eq_iff, alg_hom.map_zero], },
  rw [← aeval_alg_hom_apply, S.val_apply]
end

/-- An algebra is algebraic if and only if it is algebraic as a subalgebra. -/
lemma algebra.is_algebraic_iff : algebra.is_algebraic R A ↔ (⊤ : subalgebra R A).is_algebraic :=
begin
  delta algebra.is_algebraic subalgebra.is_algebraic,
  simp only [algebra.mem_top, forall_prop_of_true, iff_self],
end

end

section zero_ne_one
variables (R : Type u) {A : Type v} [comm_ring R] [nontrivial R] [comm_ring A] [algebra R A]

/-- An integral element of an algebra is algebraic.-/
lemma is_integral.is_algebraic {x : A} (h : is_integral R x) : is_algebraic R x :=
by { rcases h with ⟨p, hp, hpx⟩, exact ⟨p, hp.ne_zero, hpx⟩ }

end zero_ne_one

section field
variables (K : Type u) {A : Type v} [field K] [comm_ring A] [algebra K A]

/-- An element of an algebra over a field is algebraic if and only if it is integral.-/
lemma is_algebraic_iff_is_integral {x : A} :
  is_algebraic K x ↔ is_integral K x :=
begin
  refine ⟨_, is_integral.is_algebraic K⟩,
  rintro ⟨p, hp, hpx⟩,
  refine ⟨_, monic_mul_leading_coeff_inv hp, _⟩,
  rw [← aeval_def, alg_hom.map_mul, hpx, zero_mul],
end

end field

namespace algebra
variables {K : Type*} {L : Type*} {A : Type*}
variables [field K] [field L] [comm_ring A]
variables [algebra K L] [algebra L A] [algebra K A] [is_scalar_tower K L A]

/-- If L is an algebraic field extension of K and A is an algebraic algebra over L,
then A is algebraic over K. -/
lemma is_algebraic_trans (L_alg : is_algebraic K L) (A_alg : is_algebraic L A) :
  is_algebraic K A :=
begin
  simp only [is_algebraic, is_algebraic_iff_is_integral] at L_alg A_alg ⊢,
  exact is_integral_trans L_alg A_alg,
end

/-- A field extension is algebraic if it is finite. -/
lemma is_algebraic_of_finite [finite : finite_dimensional K L] : is_algebraic K L :=
λ x, (is_algebraic_iff_is_integral _).mpr (is_integral_of_submodule_noetherian ⊤
  (is_noetherian_of_submodule_of_noetherian _ _ _ finite) x algebra.mem_top)

end algebra

variables {R S : Type*} [integral_domain R] [comm_ring S]

lemma exists_integral_multiple [algebra R S] {z : S} (hz : is_algebraic R z)
  (inj : ∀ x, algebra_map R S x = 0 → x = 0) :
  ∃ (x : integral_closure R S) (y ≠ (0 : integral_closure R S)),
    z * y = x :=
begin
  rcases hz with ⟨p, p_ne_zero, px⟩,
  set n := p.nat_degree with n_def,
  set a := p.leading_coeff with a_def,
  have a_ne_zero : a ≠ 0 := mt polynomial.leading_coeff_eq_zero.mp p_ne_zero,
  have y_integral : is_integral R (algebra_map R S a) := is_integral_algebra_map,
  have x_integral : is_integral R (z * algebra_map R S a) :=
    ⟨ p.integral_normalization,
      monic_integral_normalization p_ne_zero,
      integral_normalization_aeval_eq_zero p_ne_zero px inj ⟩,
  refine ⟨⟨_, x_integral⟩, ⟨_, y_integral⟩, _, rfl⟩,
  exact λ h, a_ne_zero (inj _ (subtype.ext_iff_val.mp h))
end
<<<<<<< HEAD

=======
>>>>>>> 34b7361b
section field

variables {K L : Type*} [field K] [field L] [algebra K L] (A : subalgebra K L)

lemma inv_eq_of_aeval_div_X_ne_zero {x : L} {p : polynomial K}
  (aeval_ne : aeval x (div_X p) ≠ 0) :
  x⁻¹ = aeval x (div_X p) / (aeval x p - algebra_map _ _ (p.coeff 0)) :=
begin
  rw [inv_eq_iff, inv_div, div_eq_iff, sub_eq_iff_eq_add, mul_comm],
  conv_lhs { rw ← div_X_mul_X_add p },
  rw [alg_hom.map_add, alg_hom.map_mul, aeval_X, aeval_C],
  exact aeval_ne
end

lemma inv_eq_of_root_of_coeff_zero_ne_zero {x : L} {p : polynomial K}
  (aeval_eq : aeval x p = 0) (coeff_zero_ne : p.coeff 0 ≠ 0) :
  x⁻¹ = - (aeval x (div_X p) / algebra_map _ _ (p.coeff 0)) :=
begin
  convert inv_eq_of_aeval_div_X_ne_zero (mt (λ h, (algebra_map K L).injective _) coeff_zero_ne),
  { rw [aeval_eq, zero_sub, div_neg] },
  rw ring_hom.map_zero,
  convert aeval_eq,
  conv_rhs { rw ← div_X_mul_X_add p },
  rw [alg_hom.map_add, alg_hom.map_mul, h, zero_mul, zero_add, aeval_C]
end

<<<<<<< HEAD
@[simp] lemma aeval_coe {x : A} {p : polynomial K} : aeval (x : L) p = aeval x p :=
begin
  convert (hom_eval₂ p (algebra_map K A) (algebra_map A L) x).symm,
  rw [aeval_def, is_scalar_tower.algebra_map_eq K A L],
  refl
end

=======
>>>>>>> 34b7361b
lemma subalgebra.inv_mem_of_root_of_coeff_zero_ne_zero {x : A} {p : polynomial K}
  (aeval_eq : aeval x p = 0) (coeff_zero_ne : p.coeff 0 ≠ 0) : (x⁻¹ : L) ∈ A :=
begin
  have : (x⁻¹ : L) = aeval x (div_X p) / (aeval x p - algebra_map _ _ (p.coeff 0)),
  { rw [aeval_eq, submodule.coe_zero, zero_sub, div_neg],
    convert inv_eq_of_root_of_coeff_zero_ne_zero _ coeff_zero_ne,
<<<<<<< HEAD
    { rw aeval_coe },
=======
    { rw subalgebra.aeval_coe },
>>>>>>> 34b7361b
    { simpa using aeval_eq } },
  rw [this, div_eq_mul_inv, aeval_eq, submodule.coe_zero, zero_sub, ← ring_hom.map_neg,
      ← ring_hom.map_inv],
  exact A.mul_mem (aeval x p.div_X).2 (A.algebra_map_mem _),
end

lemma subalgebra.inv_mem_of_algebraic {x : A} (hx : is_algebraic K (x : L)) : (x⁻¹ : L) ∈ A :=
begin
  obtain ⟨p, ne_zero, aeval_eq⟩ := hx,
  replace aeval_eq : aeval x p = 0,
<<<<<<< HEAD
  { rw [← submodule.coe_eq_zero, ← aeval_subalgebra_coe, aeval_eq] },
=======
  { rw ← submodule.coe_eq_zero,
    convert aeval_eq,
    exact is_scalar_tower.algebra_map_aeval K A L _ _ },
>>>>>>> 34b7361b
  revert ne_zero aeval_eq,
  refine p.rec_on_horner _ _ _,
  { intro h,
    contradiction },
  { intros p a hp ha ih ne_zero aeval_eq,
    refine A.inv_mem_of_root_of_coeff_zero_ne_zero aeval_eq _,
    rwa [coeff_add, hp, zero_add, coeff_C, if_pos rfl] },
  { intros p hp ih ne_zero aeval_eq,
    rw [alg_hom.map_mul, aeval_X, mul_eq_zero] at aeval_eq,
    cases aeval_eq with aeval_eq x_eq,
    { exact ih hp aeval_eq },
    { rw [x_eq, submodule.coe_zero, inv_zero],
      exact A.zero_mem } }
end

/-- In an algebraic extension L/K, an intermediate subalgebra is a field. -/
<<<<<<< HEAD
def subalgebra.field_of_algebraic (hKL : algebra.is_algebraic K L) : field A :=
{ inv := λ x, ⟨x⁻¹, A.inv_mem_of_algebraic (hKL x)⟩,
  inv_zero := subtype.ext inv_zero,
  mul_inv_cancel := λ a ha, subtype.ext (mul_inv_cancel (mt submodule.coe_eq_zero.mp ha)),
  ..subalgebra.integral_domain A }
=======
lemma subalgebra.is_field_of_algebraic (hKL : algebra.is_algebraic K L) : is_field A :=
{ mul_inv_cancel := λ a ha, ⟨
        ⟨a⁻¹, A.inv_mem_of_algebraic (hKL a)⟩,
        subtype.ext (mul_inv_cancel (mt submodule.coe_eq_zero.mp ha))⟩,
  .. subalgebra.integral_domain A }
>>>>>>> 34b7361b

end field<|MERGE_RESOLUTION|>--- conflicted
+++ resolved
@@ -128,10 +128,7 @@
   refine ⟨⟨_, x_integral⟩, ⟨_, y_integral⟩, _, rfl⟩,
   exact λ h, a_ne_zero (inj _ (subtype.ext_iff_val.mp h))
 end
-<<<<<<< HEAD
-
-=======
->>>>>>> 34b7361b
+
 section field
 
 variables {K L : Type*} [field K] [field L] [algebra K L] (A : subalgebra K L)
@@ -158,27 +155,13 @@
   rw [alg_hom.map_add, alg_hom.map_mul, h, zero_mul, zero_add, aeval_C]
 end
 
-<<<<<<< HEAD
-@[simp] lemma aeval_coe {x : A} {p : polynomial K} : aeval (x : L) p = aeval x p :=
-begin
-  convert (hom_eval₂ p (algebra_map K A) (algebra_map A L) x).symm,
-  rw [aeval_def, is_scalar_tower.algebra_map_eq K A L],
-  refl
-end
-
-=======
->>>>>>> 34b7361b
 lemma subalgebra.inv_mem_of_root_of_coeff_zero_ne_zero {x : A} {p : polynomial K}
   (aeval_eq : aeval x p = 0) (coeff_zero_ne : p.coeff 0 ≠ 0) : (x⁻¹ : L) ∈ A :=
 begin
   have : (x⁻¹ : L) = aeval x (div_X p) / (aeval x p - algebra_map _ _ (p.coeff 0)),
   { rw [aeval_eq, submodule.coe_zero, zero_sub, div_neg],
     convert inv_eq_of_root_of_coeff_zero_ne_zero _ coeff_zero_ne,
-<<<<<<< HEAD
-    { rw aeval_coe },
-=======
     { rw subalgebra.aeval_coe },
->>>>>>> 34b7361b
     { simpa using aeval_eq } },
   rw [this, div_eq_mul_inv, aeval_eq, submodule.coe_zero, zero_sub, ← ring_hom.map_neg,
       ← ring_hom.map_inv],
@@ -189,13 +172,9 @@
 begin
   obtain ⟨p, ne_zero, aeval_eq⟩ := hx,
   replace aeval_eq : aeval x p = 0,
-<<<<<<< HEAD
-  { rw [← submodule.coe_eq_zero, ← aeval_subalgebra_coe, aeval_eq] },
-=======
   { rw ← submodule.coe_eq_zero,
     convert aeval_eq,
     exact is_scalar_tower.algebra_map_aeval K A L _ _ },
->>>>>>> 34b7361b
   revert ne_zero aeval_eq,
   refine p.rec_on_horner _ _ _,
   { intro h,
@@ -212,18 +191,10 @@
 end
 
 /-- In an algebraic extension L/K, an intermediate subalgebra is a field. -/
-<<<<<<< HEAD
-def subalgebra.field_of_algebraic (hKL : algebra.is_algebraic K L) : field A :=
-{ inv := λ x, ⟨x⁻¹, A.inv_mem_of_algebraic (hKL x)⟩,
-  inv_zero := subtype.ext inv_zero,
-  mul_inv_cancel := λ a ha, subtype.ext (mul_inv_cancel (mt submodule.coe_eq_zero.mp ha)),
-  ..subalgebra.integral_domain A }
-=======
 lemma subalgebra.is_field_of_algebraic (hKL : algebra.is_algebraic K L) : is_field A :=
 { mul_inv_cancel := λ a ha, ⟨
         ⟨a⁻¹, A.inv_mem_of_algebraic (hKL a)⟩,
         subtype.ext (mul_inv_cancel (mt submodule.coe_eq_zero.mp ha))⟩,
   .. subalgebra.integral_domain A }
->>>>>>> 34b7361b
 
 end field

# To normalize:
# bibtool --preserve.key.case=on --preserve.keys=on --pass.comments=on --print.use.tab=off -s -i docs/references.bib -o docs/references.bib

# https://www.zbmath.org/ and https://mathscinet.ams.org/mathscinet
# (or the free tool https://mathscinet.ams.org/mrlookup)
# are good sources of complete bibtex entries for mathematics

# To link to an entry in `references.bib`, use the following formats:
#   [Author, *Title* (optional location)][bibkey]
@Article{         ahrens2017,
  author        = {Benedikt Ahrens and Peter LeFanu Lumsdaine},
  year          = {2019},
  title         = {Displayed Categories},
  journal       = {Logical Methods in Computer Science},
  volume        = {15},
  issue         = {1},
  doi           = {10.23638/LMCS-15(1:20)2019}
}

@Book{            aluffi2016,
  title         = {Algebra: Chapter 0},
  author        = {Aluffi, Paolo},
  series        = {Graduate Studies in Mathematics},
  volume        = {104},
  year          = {2016},
  publisher     = {American Mathematical Society},
  edition       = {Reprinted with corrections by the American Mathematical
                  Society}
}

@Book{            atiyah-macdonald,
  author        = {Atiyah, M. F. and Macdonald, I. G.},
  title         = {Introduction to commutative algebra},
  publisher     = {Addison-Wesley Publishing Co., Reading, Mass.-London-Don
                  Mills, Ont.},
  year          = {1969},
  pages         = {ix+128},
  mrclass       = {13.00},
  mrnumber      = {0242802},
  mrreviewer    = {J. A. Johnson}
}

@InProceedings{   avigad-carneiro-hudon2019,
  author        = {Jeremy Avigad and Mario M. Carneiro and Simon Hudon},
  editor        = {John Harrison and John O'Leary and Andrew Tolmach},
  title         = {Data Types as Quotients of Polynomial Functors},
  booktitle     = {10th International Conference on Interactive Theorem
                  Proving, {ITP} 2019, September 9-12, 2019, Portland, OR,
                  {USA}},
  series        = {LIPIcs},
  volume        = {141},
  pages         = {6:1--6:19},
  publisher     = {Schloss Dagstuhl - Leibniz-Zentrum f{\"{u}}r Informatik},
  year          = {2019},
  url           = {https://doi.org/10.4230/LIPIcs.ITP.2019.6},
  doi           = {10.4230/LIPIcs.ITP.2019.6},
  timestamp     = {Fri, 27 Sep 2019 15:57:06 +0200},
  biburl        = {https://dblp.org/rec/conf/itp/AvigadCH19.bib},
  bibsource     = {dblp computer science bibliography, https://dblp.org}
}

@Misc{            avigad_moura_kong-2017,
  author        = {Jeremy Avigad and Leonardo de Moura and Soonho Kong},
  title         = {{T}heorem {P}roving in {L}ean},
  year          = {2017},
  howpublished  = {\url{https://leanprover.github.io/theorem_proving_in_lean/}}
}

@Book{            axler2015,
  author        = {Sheldon Axler},
  title         = {Linear algebra done right. 3rd ed.},
  fjournal      = {Undergraduate Texts in Mathematics},
  journal       = {Undergraduate Texts Math.},
  issn          = {0172-6056; 2197-5604/e},
  edition       = {3rd ed.},
  isbn          = {978-3-319-11079-0/hbk; 978-3-319-11080-6/ebook},
  pages         = {xvii + 340},
  year          = {2015},
  publisher     = {Springer}
}

@Book{            beals2004,
  author        = {Richard Beals},
  title         = {Analysis. An introduction},
  publisher     = {Cambridge University Press},
  isbn          = {0521600472},
  year          = {2004}
}

@Article{         bernstein1912,
  author        = {Bernstein, S.},
  year          = {1912},
  title         = {Démonstration du théorème de Weierstrass fondée sur le
                  calcul des probabilités},
  journal       = {Comm. Kharkov Math. Soc.},
  volume        = {13},
  number        = {1–2}
<<<<<<< HEAD
=======
}

@InProceedings{   beylin1996,
  author        = "Beylin, Ilya and Dybjer, Peter",
  editor        = "Berardi, Stefano and Coppo, Mario",
  title         = "Extracting a proof of coherence for monoidal categories
                  from a proof of normalization for monoids",
  booktitle     = "Types for Proofs and Programs",
  year          = "1996",
  publisher     = "Springer Berlin Heidelberg",
  address       = "Berlin, Heidelberg",
  pages         = "47--61",
  abstract      = "This paper studies the problem of coherence in category
                  theory from a type-theoretic viewpoint. We first show how a
                  Curry-Howard interpretation of a formal proof of
                  normalization for monoids almost directly yields a
                  coherence proof for monoidal categories. Then we formalize
                  this coherence proof in intensional intuitionistic type
                  theory and show how it relies on explicit reasoning about
                  proof objects for intensional equality. This formalization
                  has been checked in the proof assistant ALF.",
  isbn          = "978-3-540-70722-6"
>>>>>>> 62c06a55
}

@Book{            borceux-vol1,
  title         = {Handbook of Categorical Algebra: Volume 1, Basic Category
                  Theory},
  author        = {Borceux, Francis},
  series        = {Encyclopedia of Mathematics},
  volume        = {50},
  year          = {1994},
  publisher     = {Cambridge University Press}
}

@Book{            borceux-vol2,
  title         = {Handbook of Categorical Algebra: Volume 2, Categories and
                  Structures},
  author        = {Borceux, Francis},
  series        = {Encyclopedia of Mathematics},
  volume        = {51},
  year          = {1994},
  publisher     = {Cambridge University Press}
}

@Book{            bourbaki1966,
  author        = {Bourbaki, Nicolas},
  title         = {Elements of mathematics. {G}eneral topology. {P}art 1},
  publisher     = {Hermann, Paris; Addison-Wesley Publishing Co., Reading,
                  Mass.-London-Don Mills, Ont.},
  year          = {1966},
  pages         = {vii+437},
  mrclass       = {54.00 (00.00)},
  mrnumber      = {0205210}
}

@Book{            bourbaki1975,
  author        = {Bourbaki, Nicolas},
  title         = {Lie groups and {L}ie algebras. {C}hapters 1--3},
  series        = {Elements of Mathematics (Berlin)},
  note          = {Translated from the French, Reprint of the 1989 English
                  translation},
  publisher     = {Springer-Verlag, Berlin},
  year          = {1998},
  pages         = {xviii+450},
  isbn          = {3-540-64242-0},
  mrclass       = {17Bxx (00A05 22Exx)},
  mrnumber      = {1728312}
}

@Book{            calugareanu,
  author        = {C\v{a}lug\v{a}reanu, Grigore},
  year          = {2000},
  month         = {01},
  pages         = {},
  title         = {Lattice Concepts of Module Theory},
  doi           = {10.1007/978-94-015-9588-9}
}

@Misc{            carneiro2018matiyasevic,
  title         = {A {L}ean formalization of {M}atiyasevi{\v c}'s theorem},
  author        = {Mario Carneiro},
  year          = {2018},
  eprint        = {1802.01795},
  archiveprefix = {arXiv},
  primaryclass  = {math.LO}
}

@InProceedings{   carneiro2019,
  author        = {Mario M. Carneiro},
  editor        = {John Harrison and John O'Leary and Andrew Tolmach},
  title         = {Formalizing Computability Theory via Partial Recursive
                  Functions},
  booktitle     = {10th International Conference on Interactive Theorem
                  Proving, {ITP} 2019, September 9-12, 2019, Portland, OR,
                  {USA}},
  series        = {LIPIcs},
  volume        = {141},
  pages         = {12:1--12:17},
  publisher     = {Schloss Dagstuhl - Leibniz-Zentrum f{\"{u}}r Informatik},
  year          = {2019},
  url           = {https://doi.org/10.4230/LIPIcs.ITP.2019.12},
  doi           = {10.4230/LIPIcs.ITP.2019.12},
  timestamp     = {Fri, 27 Sep 2019 15:57:06 +0200},
  biburl        = {https://dblp.org/rec/conf/itp/Carneiro19.bib},
  bibsource     = {dblp computer science bibliography, https://dblp.org}
}

@Book{            cassels1967algebraic,
  title         = {Algebraic number theory: proceedings of an instructional
                  conference},
  author        = {Cassels, John William Scott and Fr{\"o}lich, Albrecht},
  year          = {1967},
  publisher     = {Academic Pr}
}

@InProceedings{   CL21,
  author        = {Commelin, Johan and Lewis, Robert Y.},
  title         = {Formalizing the Ring of Witt Vectors},
  year          = {2021},
  isbn          = {9781450382991},
  publisher     = {Association for Computing Machinery},
  address       = {New York, NY, USA},
  url           = {https://doi.org/10.1145/3437992.3439919},
  doi           = {10.1145/3437992.3439919},
  abstract      = {The ring of Witt vectors W R over a base ring R is an
                  important tool in algebraic number theory and lies at the
                  foundations of modern p-adic Hodge theory. W R has the
                  interesting property that it constructs a ring of
                  characteristic 0 out of a ring of characteristic p &gt; 1,
                  and it can be used more specifically to construct from a
                  finite field containing ℤ/pℤ the corresponding
                  unramified field extension of the p-adic numbers ℚp
                  (which is unique up to isomorphism). We formalize the
                  notion of a Witt vector in the Lean proof assistant, along
                  with the corresponding ring operations and other algebraic
                  structure. We prove in Lean that, for prime p, the ring of
                  Witt vectors over ℤ/pℤ is isomorphic to the ring of
                  p-adic integers ℤp. In the process we develop idioms to
                  cleanly handle calculations of identities between
                  operations on the ring of Witt vectors. These calculations
                  are intractable with a naive approach, and require a proof
                  technique that is usually skimmed over in the informal
                  literature. Our proofs resemble the informal arguments
                  while being fully rigorous.},
  booktitle     = {Proceedings of the 10th ACM SIGPLAN International
                  Conference on Certified Programs and Proofs},
  pages         = {264–277},
  numpages      = {14},
  keywords      = {ring theory, formal math, proof assistant, Lean, number
                  theory},
  location      = {Virtual, Denmark},
  series        = {CPP 2021}
}

@Book{            conway2001,
  author        = {Conway, J. H.},
  title         = {On numbers and games},
  edition       = {Second},
  publisher     = {A K Peters, Ltd., Natick, MA},
  year          = {2001},
  pages         = {xii+242},
  isbn          = {1-56881-127-6},
  mrclass       = {00A08 (05-01 91A05)},
  mrnumber      = {1803095}
}

@Article{         dyckhoff_1992,
  author        = {Dyckhoff, Roy},
  title         = {Contraction-free sequent calculi for intuitionistic
                  logic},
  journal       = {Journal of Symbolic Logic},
  number        = {3},
  year          = {1992},
  pages         = {795–807},
  volume        = {57},
  publisher     = {Cambridge University Press},
  doi           = {10.2307/2275431}
}

@Book{            EinsiedlerWard2017,
  author        = {Einsiedler, Manfred and Ward, Thomas},
  title         = {Functional Analysis, Spectral Theory, and Applications},
  year          = 2017,
  publisher     = {Springer},
  doi           = {10.1007/978-3-319-58540-6}
}

@Book{            Elephant,
  title         = {Sketches of an Elephant – A Topos Theory Compendium},
  author        = {Peter Johnstone},
  year          = {2002},
  publisher     = {Oxford University Press}
}

@Article{         erdosrenyisos,
  author        = {P. Erd\"os, A.R\'enyi, and V. S\'os},
  title         = {On a problem of graph theory},
  journal       = {Studia Sci. Math.},
  number        = {1},
  year          = {1966},
  pages         = {215--235},
  url           = {https://www.renyi.hu/~p_erdos/1966-06.pdf}
}

@Book{            Federer1996,
  author        = {Herbert Federer},
  title         = {Geometric Measure Theory},
  series        = {Classics in Mathematics},
  year          = {1996},
  publisher     = {Springer-Verlag Berlin Heidelberg},
  issn          = {1431-0821},
  doi           = {10.1007/978-3-642-62010-2},
  numpages      = {677}
}

@Article{         FennRourke1992,
  author        = {Fenn, Roger and Rourke, Colin},
  journal       = {Journal of Knot Theory and its Ramifications},
  title         = {Racks and links in codimension two},
  year          = {1992},
  issn          = {0218-2165},
  number        = {4},
  pages         = {343--406},
  volume        = {1},
  doi           = {10.1142/S0218216592000203},
  keywords      = {57M25 (57N10)},
  mrnumber      = {1194995}
}

@InProceedings{   fuerer-lochbihler-schneider-traytel2020,
  author        = {Basil F{\"{u}}rer and Andreas Lochbihler and Joshua
                  Schneider and Dmitriy Traytel},
  editor        = {Nicolas Peltier and Viorica Sofronie{-}Stokkermans},
  title         = {Quotients of Bounded Natural Functors},
  booktitle     = {Automated Reasoning - 10th International Joint Conference,
                  {IJCAR} 2020, Paris, France, July 1-4, 2020, Proceedings,
                  Part {II}},
  series        = {Lecture Notes in Computer Science},
  volume        = {12167},
  pages         = {58--78},
  publisher     = {Springer},
  year          = {2020},
  url           = {https://doi.org/10.1007/978-3-030-51054-1\_4},
  doi           = {10.1007/978-3-030-51054-1\_4},
  timestamp     = {Mon, 06 Jul 2020 09:05:32 +0200},
  biburl        = {https://dblp.org/rec/conf/cade/FurerLST20.bib},
  bibsource     = {dblp computer science bibliography, https://dblp.org}
}

@InProceedings{   Gallier2011Notes,
  title         = {Notes on Differential Geometry and Lie Groups},
  author        = {J. Gallier and J. Quaintance},
  year          = {2011},
  url           = {https://www.cis.upenn.edu/~cis610/diffgeom-n.pdf}
}

@Article{         ghys87:groupes,
  author        = {Étienne Ghys},
  title         = {Groupes d'homeomorphismes du cercle et cohomologie
                  bornee},
  journal       = {Contemporary Mathematics},
  year          = 1987,
  volume        = 58,
  number        = {III},
  pages         = {81-106},
  doi           = {10.1090/conm/058.3/893858},
  language      = {french}
}

@Book{            gouvea1997,
  author        = {Gouv\^{e}a, Fernando Q.},
  title         = {{$p$}-adic numbers},
  series        = {Universitext},
  edition       = {Second},
  note          = {An introduction},
  publisher     = {Springer-Verlag, Berlin},
  year          = {1997},
  pages         = {vi+298},
  isbn          = {3-540-62911-4},
  mrclass       = {11S80 (11-01 12J25)},
  mrnumber      = {1488696},
  doi           = {10.1007/978-3-642-59058-0},
  url           = {https://doi.org/10.1007/978-3-642-59058-0}
}

@Book{            Gratzer2011,
  author        = {Gr{\"a}tzer, George},
  title         = {Lattice Theory: Foundation},
  year          = {2011},
  publisher     = {Springer, Basel},
  pages         = {xxx+614},
  isbn          = {978-3-0348-0018-1},
  doi           = {10.1007/978-3-0348-0018-1},
  mrnumber      = {2768581}
}

@Article{         Gusakov2021,
  author        = {Alena Gusakov and Bhavik Mehta and Kyle A. Miller},
  title         = {Formalizing Hall's Marriage Theorem in Lean},
  eprint        = {2101.00127},
  eprintclass   = {math.CO},
  eprinttype    = {arXiv},
  keywords      = {math.CO, cs.LO, 05-04 (Primary) 05C70, 68R05 (Secondary)}
}

@Article{         Hall1935,
  author        = {P. Hall},
  journal       = {Journal of the London Mathematical Society},
  title         = {On Representatives of Subsets},
  year          = {1935},
  month         = {jan},
  number        = {1},
  pages         = {26--30},
  volume        = {s1-10},
  doi           = {10.1112/jlms/s1-10.37.26},
  publisher     = {Wiley}
}

@Book{            halmos1950measure,
  author        = {Halmos, Paul R},
  title         = {Measure theory},
  publisher     = {Springer-Verlag New York},
  year          = 1950,
  isbn          = {978-1-4684-9440-2},
  doi           = {10.1007/978-1-4684-9440-2}
}

@Book{            halmos2013measure,
  title         = {Measure theory},
  author        = {Halmos, Paul R},
  volume        = {18},
  year          = {1950},
  publisher     = {Springer},
  isbn          = {0-387-90088-8}
}

@Book{            hardy2008introduction,
  title         = {An Introduction to the Theory of Numbers},
  author        = {Hardy, GH and Wright, EM and Heath-Brown, Roger and
                  Silverman, Joseph},
  year          = {2008},
  publisher     = {Oxford University Press}
}

@Article{         Haze09,
  title         = {Witt vectors. Part 1},
  isbn          = {9780444532572},
  issn          = {1570-7954},
  url           = {http://dx.doi.org/10.1016/S1570-7954(08)00207-6},
  doi           = {10.1016/s1570-7954(08)00207-6},
  journal       = {Handbook of Algebra},
  publisher     = {Elsevier},
  author        = {Hazewinkel, Michiel},
  year          = {2009},
  pages         = {319–472}
}

@Book{            Hofstadter-1979,
  author        = "Douglas R Hofstadter",
  title         = "{{G}ödel, {E}scher, {B}ach: an eternal golden braid}",
  publisher     = "Basic Books",
  address       = "New York, NY",
  series        = "Penguin books",
  year          = "1979"
}

@Book{            HubbardWest-ode,
  author        = {John H. Hubbard and Beverly H. West},
  title         = {Differential Equations: A Dynamical Systems Approach},
  subtitle      = {Ordinary Differential Equations},
  year          = {1991},
  publisher     = {Springer},
  location      = {New York},
  volume        = {5},
  isbn          = {978-1-4612-8693-6},
  doi           = {10.1007/978-1-4612-4192-8},
  pages         = {XX, 350}
}

@Article{         huneke2002,
  author        = {Huneke, Craig},
  title         = {The Friendship Theorem},
  publisher     = {Mathematical Association of America},
  year          = {2002},
  pages         = {192--194},
  journal       = {The American Mathematical Monthly},
  issn          = {00029890, 19300972},
  volume        = {109},
  number        = {2},
  doi           = {10.1080/00029890.2002.11919853},
  url           = {https://doi.org/10.1080/00029890.2002.11919853}
}

@Book{            james1999,
  author        = {James, Ioan},
  title         = {Topologies and uniformities},
  series        = {Springer Undergraduate Mathematics Series},
  note          = {Revised version of {{\i}t Topological and uniform spaces}
                  [Springer, New York, 1987; MR0884154 (89b:54001)]},
  publisher     = {Springer-Verlag London, Ltd., London},
  year          = {1999},
  pages         = {xvi+230},
  isbn          = {1-85233-061-9},
  mrclass       = {54-01 (54A05 54E15)},
  mrnumber      = {1687407},
  mrreviewer    = {Hans-Peter A. K\"{u}nzi},
  doi           = {10.1007/978-1-4471-3994-2},
  url           = {https://doi.org/10.1007/978-1-4471-3994-2}
}

@Article{         joyal1977,
  author        = {André Joyal},
  title         = {Remarques sur la théorie des jeux à deux personnes},
  journal       = {Gazette des Sciences Mathematiques du Québec},
  volume        = {1},
  number        = {4},
  pages         = {46--52},
  year          = {1977},
  note          = {(English translation at
                  https://bosker.files.wordpress.com/2010/12/joyal-games.pdf)}
}

@Article{         Joyce1982,
  author        = {David Joyce},
  title         = {A classifying invariant of knots, the knot quandle},
  journal       = {Journal of Pure and Applied Algebra},
  year          = {1982},
  volume        = {23},
  number        = {1},
  month         = {1},
  pages         = {37--65},
  doi           = {10.1016/0022-4049(82)90077-9},
  publisher     = {Elsevier {BV}}
}

@InProceedings{   lewis2019,
  author        = {Lewis, Robert Y.},
  title         = {A Formal Proof of {H}ensel's Lemma over the {$p$}-adic
                  Integers},
  booktitle     = {Proceedings of the 8th ACM SIGPLAN International
                  Conference on Certified Programs and Proofs},
  series        = {CPP 2019},
  year          = {2019},
  isbn          = {978-1-4503-6222-1},
  location      = {Cascais, Portugal},
  pages         = {15--26},
  numpages      = {12},
  url           = {http://doi.acm.org/10.1145/3293880.3294089},
  doi           = {10.1145/3293880.3294089},
  acmid         = {3294089},
  publisher     = {ACM},
  address       = {New York, NY, USA},
  keywords      = {Hensel's lemma, Lean, formal proof, p-adic}
}

@Book{            LurieSAG,
  title         = {Spectral Algebraic Geometry},
  author        = {Jacob Lurie},
  url           = {https://www.math.ias.edu/~lurie/papers/SAG-rootfile.pdf},
  year          = {last updated 2018}
}

@Book{            marcus1977number,
  title         = {Number fields},
  author        = {Marcus, Daniel A and Sacco, Emanuele},
  volume        = {2},
  year          = {1977},
  publisher     = {Springer}
}

@InProceedings{   mcbride1996,
  title         = {Inverting inductively defined relations in {LEGO}},
  author        = {McBride, Conor},
  booktitle     = {International Workshop on Types for Proofs and Programs},
  pages         = {236--253},
  year          = {1996},
  organization  = {Springer}
}

@Book{            MM92,
  title         = {Sheaves in geometry and logic: A first introduction to
                  topos theory},
  author        = {MacLane, Saunders and Moerdijk, Ieke},
  year          = {1992},
  publisher     = {Springer Science \& Business Media}
}

@Article{         MR0236876,
  title         = {A new proof that metric spaces are paracompact},
  author        = {Mary Ellen Rudin},
  year          = 1969,
  journal       = {Proc. Amer. Math. Soc.},
  volume        = {20},
  pages         = {603},
  mrnumber      = {0236876},
  doi           = {10.1090/S0002-9939-1969-0236876-3}
}

@Article{         MR1167694,
  author        = {Blass, Andreas},
  title         = {A game semantics for linear logic},
  journal       = {Ann. Pure Appl. Logic},
  fjournal      = {Annals of Pure and Applied Logic},
  volume        = {56},
  year          = {1992},
  number        = {1-3},
  pages         = {183--220},
  issn          = {0168-0072},
  mrclass       = {03B70 (68Q55)},
  mrnumber      = {1167694},
  mrreviewer    = {Fangmin Song},
  doi           = {10.1016/0168-0072(92)90073-9},
  url           = {https://doi.org/10.1016/0168-0072(92)90073-9}
}

@Book{            MR1237403,
  author        = {Lidl, R. and Mullen, G. L. and Turnwald, G.},
  title         = {Dickson polynomials},
  series        = {Pitman Monographs and Surveys in Pure and Applied
                  Mathematics},
  volume        = {65},
  publisher     = {Longman Scientific \& Technical, Harlow; copublished in
                  the United States with John Wiley \& Sons, Inc., New York},
  year          = {1993},
  pages         = {vi+207},
  isbn          = {0-582-09119-5},
  mrclass       = {11T06 (12E05 13B25 33C80 94A60)},
  mrnumber      = {1237403},
  mrreviewer    = {S. D. Cohen}
}

@Article{         MR25465,
  author        = {van der Waerden, B. L.},
  title         = {Free products of groups},
  journal       = {Amer. J. Math.},
  fjournal      = {American Journal of Mathematics},
  volume        = {70},
  year          = {1948},
  pages         = {527--528},
  issn          = {0002-9327},
  mrclass       = {20.0X},
  mrnumber      = {25465},
  mrreviewer    = {P. Hall},
  doi           = {10.2307/2372196},
  url           = {https://doi.org/10.2307/2372196}
}

@Article{         MR317916,
  author        = {Davis, Martin},
  title         = {Hilbert's tenth problem is unsolvable},
  journal       = {Amer. Math. Monthly},
  fjournal      = {American Mathematical Monthly},
  volume        = {80},
  year          = {1973},
  pages         = {233--269},
  issn          = {0002-9890},
  mrclass       = {02G05 (10B99 10N05)},
  mrnumber      = {317916},
  mrreviewer    = {R. L. Goodstein},
  doi           = {10.2307/2318447},
  url           = {https://doi.org/10.2307/2318447}
}

@Article{         MR32592,
  author        = {Motzkin, Th.},
  title         = {The {E}uclidean algorithm},
  journal       = {Bull. Amer. Math. Soc.},
  fjournal      = {Bulletin of the American Mathematical Society},
  volume        = {55},
  year          = {1949},
  pages         = {1142--1146},
  issn          = {0002-9904},
  mrclass       = {09.1X},
  mrnumber      = {32592},
  mrreviewer    = {B. N. Moyls},
  doi           = {10.1090/S0002-9904-1949-09344-8},
  url           = {https://doi.org/10.1090/S0002-9904-1949-09344-8}
}

@Article{         MR3790629,
  author        = {Bell, J. S.},
  title         = {On the {E}instein {P}odolsky {R}osen paradox},
  journal       = {Phys. Phys. Fiz.},
  fjournal      = {Physics Physique Fizika},
  volume        = {1},
  year          = {1964},
  number        = {3},
  pages         = {195--200},
  issn          = {0554-128X},
  mrclass       = {DML},
  mrnumber      = {3790629},
  doi           = {10.1103/PhysicsPhysiqueFizika.1.195},
  url           = {https://doi.org/10.1103/PhysicsPhysiqueFizika.1.195}
}

@Article{         MR399081,
  author        = {Hiblot, Jean-Jacques},
  title         = {Des anneaux euclidiens dont le plus petit algorithme n'est
                  pas \`a valeurs finies},
  journal       = {C. R. Acad. Sci. Paris S\'{e}r. A-B},
  fjournal      = {Comptes Rendus Hebdomadaires des S\'{e}ances de
                  l'Acad\'{e}mie des Sciences. S\'{e}ries A et B},
  volume        = {281},
  year          = {1975},
  number        = {12},
  pages         = {Ai, A411--A414},
  issn          = {0151-0509},
  mrclass       = {13F15 (12A20)},
  mrnumber      = {399081},
  mrreviewer    = {N. Sankaran}
}

@InCollection{    MR541021,
  author        = {Nagata, Masayoshi},
  title         = {On {E}uclid algorithm},
  booktitle     = {C. {P}. {R}amanujam---a tribute},
  series        = {Tata Inst. Fund. Res. Studies in Math.},
  volume        = {8},
  pages         = {175--186},
  publisher     = {Springer, Berlin-New York},
  year          = {1978},
  mrclass       = {13F07},
  mrnumber      = {541021},
  mrreviewer    = {Daniel Lazard}
}

@Article{         MR577178,
  author        = {Cirel\cprime son, B. S.},
  title         = {Quantum generalizations of {B}ell's inequality},
  journal       = {Lett. Math. Phys.},
  fjournal      = {Letters in Mathematical Physics. A Journal for the Rapid
                  Dissemination of Short Contributions in the Field of
                  Mathematical Physics},
  volume        = {4},
  year          = {1980},
  number        = {2},
  pages         = {93--100},
  issn          = {0377-9017},
  mrclass       = {81B05},
  mrnumber      = {577178},
  doi           = {10.1007/BF00417500},
  url           = {https://doi.org/10.1007/BF00417500}
}

@Article{         orosi2018faulhaber,
  author        = {Greg {Orosi}},
  title         = {{A simple derivation of Faulhaber's formula}},
  fjournal      = {{Applied Mathematics E-Notes}},
  journal       = {{Appl. Math. E-Notes}},
  issn          = {1607-2510/e},
  volume        = {18},
  pages         = {124--126},
  year          = {2018},
  publisher     = {Tsing Hua University, Department of Mathematics, Hsinchu},
  language      = {English},
  msc2010       = {41A58 30K05},
  zbl           = {1411.41023}
}

@Misc{            ponton2020chebyshev,
  title         = {Roots of {C}hebyshev polynomials: a purely algebraic
                  approach},
  author        = {Lionel Ponton},
  year          = {2020},
  eprint        = {2008.03575},
  archiveprefix = {arXiv},
  primaryclass  = {math.NT}
}

@Misc{            pöschel2017siegelsternberg,
  title         = {On the Siegel-Sternberg linearization theorem},
  author        = {Jürgen Pöschel},
  year          = {2017},
  eprint        = {1702.03691},
  archiveprefix = {arXiv},
  primaryclass  = {math.DS}
}

@Book{            riehl2017,
  author        = {Riehl, Emily},
  title         = {Category theory in context},
  publisher     = {Dover Publications},
  year          = {2017},
  isbn          = {048680903X},
  url           = {http://www.math.jhu.edu/~eriehl/context.pdf}
}

@Book{            rudin2006real,
  title         = {Real and Complex Analysis},
  author        = {Rudin, Walter},
  year          = {1987},
  publisher     = {McGraw-Hill Book Company},
  edition       = {Third Edition},
  isbn          = {0-07-100276-6}
}

@Book{            samuel1967,
  author        = {Samuel, Pierre},
  title         = {Th\'{e}orie alg\'{e}brique des nombres},
  publisher     = {Hermann, Paris},
  year          = {1967},
  pages         = {130},
  mrclass       = {10.65 (12.00)},
  mrnumber      = {0215808}
}

@Book{            schaefer1966,
  title         = {Topological Vector Spaces},
  author        = {Schaefer, H.H.},
  lccn          = {65024692},
  series        = {Graduate Texts in Mathematics},
  year          = {1966},
  publisher     = {Macmillan}
}

@Misc{            scholze2011perfectoid,
  title         = {Perfectoid spaces},
  author        = {Peter Scholze},
  year          = {2011},
  eprint        = {1111.4914},
  archiveprefix = {arXiv},
  primaryclass  = {math.AG}
}

@Book{            seligman1967,
  author        = {Seligman, G. B.},
  title         = {Modular {L}ie algebras},
  series        = {Ergebnisse der Mathematik und ihrer Grenzgebiete, Band
                  40},
  publisher     = {Springer-Verlag New York, Inc., New York},
  year          = {1967},
  pages         = {ix+165},
  mrclass       = {17.30 (22.00)},
  mrnumber      = {0245627},
  mrreviewer    = {R. E. Block}
}

@Book{            soare1987,
  author        = {Soare, Robert I.},
  title         = {Recursively enumerable sets and degrees},
  series        = {Perspectives in Mathematical Logic},
  note          = {A study of computable functions and computably generated
                  sets},
  publisher     = {Springer-Verlag, Berlin},
  year          = {1987},
  pages         = {xviii+437},
  isbn          = {3-540-15299-7},
  mrclass       = {03-02 (03D20 03D25 03D30)},
  mrnumber      = {882921},
  mrreviewer    = {Peter G. Hinman},
  doi           = {10.1007/978-3-662-02460-7}
}

@Article{         Stone1935,
  author        = {Stone, M. H.},
  year          = {1935},
  title         = {Postulates for Boolean Algebras and Generalized Boolean
                  Algebras},
  journal       = {American Journal of Mathematics},
  volume        = {57},
  issue         = {4},
  doi           = {10.2307/2371008}
}

@Article{         Stone1979,
  author        = {Stone, A. H.},
  journal       = {General Topology Appl.},
  title         = {Inverse limits of compact spaces},
  year          = {1979},
  issn          = {0016-660X},
  number        = {2},
  pages         = {203--211},
  volume        = {10},
  doi           = {10.1016/0016-660x(79)90008-4},
  fjournal      = {General Topology and its Applications},
  mrclass       = {54B25},
  mrnumber      = {527845},
  mrreviewer    = {J. Segal}
}

@Book{            tao2010,
  author        = {Tao, Terence},
  title         = {An Epsilon of Room, I: Real Analysis: Pages from Year
                  Three of a Mathematical Blog},
  year          = 2010,
  publisher     = {American Mathematical Society},
  url           = {https://terrytao.files.wordpress.com/2010/02/epsilon.pdf}
}

@Article{         Vaisala_2003,
  author        = {Jussi Väisälä},
  title         = {A Proof of the Mazur-Ulam Theorem},
  year          = 2003,
  journal       = {The American Mathematical Monthly},
  volume        = 110,
  number        = 7,
  publisher     = {Taylor & Francis, Ltd. on behalf of the Mathematical
                  Association of America},
  pages         = {633-635},
  url           = {https://www.jstor.org/stable/3647749},
  doi           = {10.2307/3647749}
}

@Book{            wall2018analytic,
  title         = {Analytic Theory of Continued Fractions},
  author        = {Wall, H.S.},
  isbn          = {9780486830445},
  series        = {Dover Books on Mathematics},
  year          = {2018},
  publisher     = {Dover Publications}
}

@Book{            wasserman2003,
  author        = {Wasserman, Larry},
  title         = {All Of Statistics: A Concise Course in Statistical
                  Inference},
  year          = 2004,
  publisher     = {Springer}
}

@Misc{            wedhorn_adic,
  author        = {Torsten Wedhorn},
  title         = {Adic Spaces},
  year          = {2019},
  eprint        = {arXiv:1910.05934}
}

@Article{         zbMATH06785026,
  author        = {John F. {Clauser} and Michael A. {Horne} and Abner
                  {Shimony} and Richard A. {Holt}},
  title         = {{Proposed experiment to test local hidden-variable
                  theories}},
  fjournal      = {{Physical Review Letters}},
  journal       = {{Phys. Rev. Lett.}},
  issn          = {0031-9007; 1079-7114/e},
  volume        = {23},
  pages         = {880--883},
  year          = {1969},
  publisher     = {American Physical Society (APS), New York, NY},
  language      = {English},
  msc2010       = {81-05},
  zbl           = {1371.81014},
  doi           = {10.1103/PhysRevLett.23.880},
  url           = {https://doi.org/10.1103/PhysRevLett.23.880}
}<|MERGE_RESOLUTION|>--- conflicted
+++ resolved
@@ -96,8 +96,7 @@
   journal       = {Comm. Kharkov Math. Soc.},
   volume        = {13},
   number        = {1–2}
-<<<<<<< HEAD
-=======
+
 }
 
 @InProceedings{   beylin1996,
@@ -120,7 +119,6 @@
                   proof objects for intensional equality. This formalization
                   has been checked in the proof assistant ALF.",
   isbn          = "978-3-540-70722-6"
->>>>>>> 62c06a55
 }
 
 @Book{            borceux-vol1,
